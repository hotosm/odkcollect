package org.odk.collect.settings.keys

object MetaKeys {
    const val KEY_INSTALL_ID = "metadata_installid"
    const val KEY_MAPBOX_INITIALIZED = "mapbox_initialized"
    const val KEY_GOOGLE_BUG_154855417_FIXED = "google_bug_154855417_fixed"
    const val LAST_UPDATED_NOTIFICATION = "last_updated_notification"
    const val CURRENT_PROJECT_ID = "current_project_id"
    const val KEY_PROJECTS = "projects"
    const val EXISTING_PROJECT_IMPORTED = "existing_project_imported"
    const val OLD_SAVEPOINTS_IMPORTED = "old_savepoints_imported"
    const val LAST_LAUNCHED = "last_launched"
    const val LAST_USED_PEN_COLOR = "last_used_pen_color"
    const val PERMISSIONS_REQUESTED = "permissions_requested"
<<<<<<< HEAD
=======
    const val DRAFTS_PILLS_EDUCATION_SHOWN = "drafts_pills_education_shown"
    const val LAST_KNOWN_ZOOM_LEVEL = "last_known_zoom_level"
>>>>>>> 68701067
}<|MERGE_RESOLUTION|>--- conflicted
+++ resolved
@@ -12,9 +12,5 @@
     const val LAST_LAUNCHED = "last_launched"
     const val LAST_USED_PEN_COLOR = "last_used_pen_color"
     const val PERMISSIONS_REQUESTED = "permissions_requested"
-<<<<<<< HEAD
-=======
-    const val DRAFTS_PILLS_EDUCATION_SHOWN = "drafts_pills_education_shown"
     const val LAST_KNOWN_ZOOM_LEVEL = "last_known_zoom_level"
->>>>>>> 68701067
 }