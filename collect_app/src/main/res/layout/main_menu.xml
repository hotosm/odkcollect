--- conflicted
+++ resolved
@@ -11,29 +11,9 @@
     xmlns:tools="http://schemas.android.com/tools"
     android:layout_width="match_parent"
     android:layout_height="match_parent"
-<<<<<<< HEAD
-    android:orientation="vertical"
-    android:background="?colorSurface">
+    android:orientation="vertical">
 
     <include layout="@layout/app_bar_layout"/>
-=======
-    android:orientation="vertical">
-    
-    <com.google.android.material.appbar.AppBarLayout
-        android:layout_width="match_parent"
-        android:layout_height="wrap_content"
-        android:elevation="4dp">
-
-        <com.google.android.material.appbar.MaterialToolbar xmlns:app="http://schemas.android.com/apk/res-auto"
-            android:id="@+id/toolbar"
-            style="@style/Widget.Collect.Toolbar"
-            android:layout_width="match_parent"
-            android:layout_height="wrap_content"
-            app:navigationIcon="@drawable/notes"
-            tools:title="ODK Collect" />
-
-    </com.google.android.material.appbar.AppBarLayout>
->>>>>>> 8c22ac80
 
     <ScrollView
         android:layout_width="match_parent"
