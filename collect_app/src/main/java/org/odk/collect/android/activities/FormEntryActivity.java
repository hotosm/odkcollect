/*
 * Copyright (C) 2009 University of Washington
 *
 * Licensed under the Apache License, Version 2.0 (the "License"); you may not use this file except
 * in compliance with the License. You may obtain a copy of the License at
 *
 * http://www.apache.org/licenses/LICENSE-2.0
 *
 * Unless required by applicable law or agreed to in writing, software distributed under the License
 * is distributed on an "AS IS" BASIS, WITHOUT WARRANTIES OR CONDITIONS OF ANY KIND, either express
 * or implied. See the License for the specific language governing permissions and limitations under
 * the License.
 */

package org.odk.collect.android.activities;

import android.app.AlertDialog;
import android.app.Dialog;
import android.app.ProgressDialog;
import android.content.ContentValues;
import android.content.Context;
import android.content.DialogInterface;
import android.content.Intent;
import android.content.SharedPreferences;
import android.database.Cursor;
import android.net.Uri;
import android.os.AsyncTask;
import android.os.Bundle;
import android.preference.PreferenceManager;
import android.provider.MediaStore.Images;
import android.support.v4.view.ViewConfigurationCompat;
import android.support.v7.app.AppCompatActivity;
import android.support.v7.widget.Toolbar;
import android.text.InputFilter;
import android.text.Spanned;
import android.util.DisplayMetrics;
import android.view.ContextMenu;
import android.view.ContextMenu.ContextMenuInfo;
import android.view.GestureDetector;
import android.view.GestureDetector.OnGestureListener;
import android.view.Gravity;
import android.view.KeyEvent;
import android.view.LayoutInflater;
import android.view.Menu;
import android.view.MenuItem;
import android.view.MotionEvent;
import android.view.View;
import android.view.View.OnClickListener;
import android.view.ViewConfiguration;
import android.view.ViewGroup.LayoutParams;
import android.view.Window;
import android.view.animation.Animation;
import android.view.animation.Animation.AnimationListener;
import android.view.animation.AnimationUtils;
import android.view.inputmethod.InputMethodManager;
import android.widget.CheckBox;
import android.widget.EditText;
import android.widget.ImageButton;
import android.widget.LinearLayout;
import android.widget.RelativeLayout;
import android.widget.TextView;
import android.widget.Toast;

import org.javarosa.core.model.FormIndex;
import org.javarosa.core.model.data.IAnswerData;
import org.javarosa.core.model.instance.TreeElement;
import org.javarosa.form.api.FormEntryCaption;
import org.javarosa.form.api.FormEntryController;
import org.javarosa.form.api.FormEntryPrompt;
import org.odk.collect.android.R;
import org.odk.collect.android.application.Collect;
import org.odk.collect.android.dao.FormsDao;
import org.odk.collect.android.dao.InstancesDao;
import org.odk.collect.android.exception.GDriveConnectionException;
import org.odk.collect.android.exception.JavaRosaException;
import org.odk.collect.android.listeners.AdvanceToNextListener;
import org.odk.collect.android.listeners.FormLoaderListener;
import org.odk.collect.android.listeners.FormSavedListener;
import org.odk.collect.android.listeners.SavePointListener;
import org.odk.collect.android.logic.FormController;
import org.odk.collect.android.logic.FormController.FailedConstraint;
import org.odk.collect.android.preferences.AdminKeys;
import org.odk.collect.android.preferences.AdminPreferencesActivity;
import org.odk.collect.android.preferences.PreferenceKeys;
import org.odk.collect.android.preferences.PreferencesActivity;
import org.odk.collect.android.provider.FormsProviderAPI.FormsColumns;
import org.odk.collect.android.provider.InstanceProviderAPI;
import org.odk.collect.android.provider.InstanceProviderAPI.InstanceColumns;
import org.odk.collect.android.tasks.FormLoaderTask;
import org.odk.collect.android.tasks.SavePointTask;
import org.odk.collect.android.tasks.SaveResult;
import org.odk.collect.android.tasks.SaveToDiskTask;
import org.odk.collect.android.utilities.ApplicationConstants;
import org.odk.collect.android.utilities.FileUtils;
import org.odk.collect.android.utilities.MediaUtils;
import org.odk.collect.android.utilities.ToastUtils;
import org.odk.collect.android.views.ODKView;
import org.odk.collect.android.widgets.QuestionWidget;
import org.odk.collect.android.widgets.StringWidget;

import java.io.File;
import java.io.FileFilter;
import java.text.SimpleDateFormat;
import java.util.Calendar;
import java.util.LinkedHashMap;
import java.util.List;
import java.util.Locale;

import timber.log.Timber;

/**
 * FormEntryActivity is responsible for displaying questions, animating
 * transitions between questions, and allowing the user to enter data.
 *
 * @author Carl Hartung (carlhartung@gmail.com)
 * @author Thomas Smyth, Sassafras Tech Collective (tom@sassafrastech.com; constraint behavior
 *         option)
 */
public class FormEntryActivity extends AppCompatActivity implements AnimationListener,
        FormLoaderListener, FormSavedListener, AdvanceToNextListener,
        OnGestureListener, SavePointListener {

    // save with every swipe forward or back. Timings indicate this takes .25
    // seconds.
    // if it ever becomes an issue, this value can be changed to save every n'th
    // screen.
    private static final int SAVEPOINT_INTERVAL = 1;

    // Defines for FormEntryActivity
    private static final boolean EXIT = true;
    private static final boolean DO_NOT_EXIT = false;
    private static final boolean EVALUATE_CONSTRAINTS = true;
    private static final boolean DO_NOT_EVALUATE_CONSTRAINTS = false;

    // Request codes for returning data from specified intent.
    public static final int IMAGE_CAPTURE = 1;
    public static final int BARCODE_CAPTURE = 2;
    public static final int AUDIO_CAPTURE = 3;
    public static final int VIDEO_CAPTURE = 4;
    public static final int LOCATION_CAPTURE = 5;
    public static final int HIERARCHY_ACTIVITY = 6;
    public static final int IMAGE_CHOOSER = 7;
    public static final int AUDIO_CHOOSER = 8;
    public static final int VIDEO_CHOOSER = 9;
    public static final int EX_STRING_CAPTURE = 10;
    public static final int EX_INT_CAPTURE = 11;
    public static final int EX_DECIMAL_CAPTURE = 12;
    public static final int DRAW_IMAGE = 13;
    public static final int SIGNATURE_CAPTURE = 14;
    public static final int ANNOTATE_IMAGE = 15;
    public static final int ALIGNED_IMAGE = 16;
    public static final int BEARING_CAPTURE = 17;
    public static final int EX_GROUP_CAPTURE = 18;
    public static final int OSM_CAPTURE = 19;
    public static final int GEOSHAPE_CAPTURE = 20;
    public static final int GEOTRACE_CAPTURE = 21;

    // Extra returned from gp activity
    public static final String LOCATION_RESULT = "LOCATION_RESULT";
    public static final String BEARING_RESULT = "BEARING_RESULT";
    public static final String GEOSHAPE_RESULTS = "GEOSHAPE_RESULTS";
    public static final String GEOTRACE_RESULTS = "GEOTRACE_RESULTS";

    public static final String KEY_INSTANCES = "instances";
    public static final String KEY_SUCCESS = "success";
    public static final String KEY_ERROR = "error";

    // Identifies the gp of the form used to launch form entry
    public static final String KEY_FORMPATH = "formpath";

    // Identifies whether this is a new form, or reloading a form after a screen
    // rotation (or similar)
    private static final String NEWFORM = "newform";
    // these are only processed if we shut down and are restoring after an
    // external intent fires

    public static final String KEY_INSTANCEPATH = "instancepath";
    public static final String KEY_XPATH = "xpath";
    public static final String KEY_XPATH_WAITING_FOR_DATA = "xpathwaiting";

    // Tracks whether we are autosaving
    public static final String KEY_AUTO_SAVED = "autosaved";

    private static final int MENU_LANGUAGES = Menu.FIRST;
    private static final int MENU_PREFERENCES = Menu.FIRST + 1;

    private static final int PROGRESS_DIALOG = 1;
    private static final int SAVING_DIALOG = 2;
    private static final int SAVING_IMAGE_DIALOG = 3;

    private boolean autoSaved;

    // Random ID
    private static final int DELETE_REPEAT = 654321;

    private String formPath;
    private GestureDetector gestureDetector;

    private Animation inAnimation;
    private Animation outAnimation;
    private View staleView = null;

    private LinearLayout questionHolder;
    private View currentView;

    private AlertDialog alertDialog;
    private ProgressDialog progressDialog;
    private String errorMessage;
    private boolean shownAlertDialogIsGroupRepeat;

    // used to limit forward/backward swipes to one per question
    private boolean beenSwiped = false;

    private final Object saveDialogLock = new Object();
    private int viewCount = 0;

    private FormLoaderTask formLoaderTask;
    private SaveToDiskTask saveToDiskTask;

    private ImageButton nextButton;
    private ImageButton backButton;

    private String stepMessage = "";
    private Toolbar toolbar;

    enum AnimationType {
        LEFT, RIGHT, FADE
    }

    private SharedPreferences adminPreferences;
    private boolean showNavigationButtons = false;

    private FormsDao formsDao;

    /**
     * Called when the activity is first created.
     */
    @Override
    public void onCreate(Bundle savedInstanceState) {
        super.onCreate(savedInstanceState);

        // must be at the beginning of any activity that can be called from an
        // external intent
        try {
            Collect.createODKDirs();
        } catch (RuntimeException e) {
            createErrorDialog(e.getMessage(), EXIT);
            return;
        }

        setContentView(R.layout.form_entry);
        toolbar = (Toolbar) findViewById(R.id.toolbar);
        toolbar.setTitle(getString(R.string.loading_form));
        toolbar.inflateMenu(R.menu.form_menu);
        toolbar.findViewById(R.id.menu_save).setOnClickListener(new OnClickListener() {
            @Override
            public void onClick(View v) {
                Collect.getInstance()
                        .getActivityLogger()
                        .logInstanceAction(this, "onOptionsItemSelected",
                                "MENU_SAVE");
                // don't exit
                saveDataToDisk(DO_NOT_EXIT, isInstanceComplete(false), null);
            }
        });

<<<<<<< HEAD
        toolbar.findViewById(R.id.menu_goto).setOnClickListener(new OnClickListener() {
            @Override
            public void onClick(View v) {
                FormController formController = Collect.getInstance()
                        .getFormController();
                Collect.getInstance()
                        .getActivityLogger()
                        .logInstanceAction(this, "onOptionsItemSelected",
                                "MENU_HIERARCHY_VIEW");
                if (formController.currentPromptIsQuestion()) {
                    saveAnswersForCurrentScreen(DO_NOT_EVALUATE_CONSTRAINTS);
                }
                Intent i = new Intent(FormEntryActivity.this, FormHierarchyActivity.class);
                i.putExtra(ApplicationConstants.BundleKeys.FORM_MODE, ApplicationConstants.FormModes.EDIT_SAVED);
                startActivityForResult(i, HIERARCHY_ACTIVITY);
            }
        });
        boolean hasHardwareMenu =
                ViewConfigurationCompat.hasPermanentMenuKey(ViewConfiguration.get(getApplicationContext()));
        if (!hasHardwareMenu) {
            setSupportActionBar(toolbar);
        }
        mFormsDao = new FormsDao();
=======
        formsDao = new FormsDao();
>>>>>>> b96ee9ce

        errorMessage = null;

        beenSwiped = false;
        alertDialog = null;
        currentView = null;
        inAnimation = null;
        outAnimation = null;
        gestureDetector = new GestureDetector(this, this);
        questionHolder = (LinearLayout) findViewById(R.id.questionholder);

        // get admin preference settings
        adminPreferences = getSharedPreferences(
                AdminPreferencesActivity.ADMIN_PREFERENCES, 0);

        nextButton = (ImageButton) findViewById(R.id.form_forward_button);
        nextButton.setOnClickListener(new OnClickListener() {
            @Override
            public void onClick(View v) {
                beenSwiped = true;
                showNextView();
            }
        });

        backButton = (ImageButton) findViewById(R.id.form_back_button);
        backButton.setOnClickListener(new OnClickListener() {
            @Override
            public void onClick(View v) {
                beenSwiped = true;
                showPreviousView();
            }
        });

        String startingXPath = null;
        String waitingXPath = null;
        String instancePath = null;
        Boolean newForm = true;
        autoSaved = false;
        if (savedInstanceState != null) {
            if (savedInstanceState.containsKey(KEY_FORMPATH)) {
                formPath = savedInstanceState.getString(KEY_FORMPATH);
            }
            if (savedInstanceState.containsKey(KEY_INSTANCEPATH)) {
                instancePath = savedInstanceState.getString(KEY_INSTANCEPATH);
            }
            if (savedInstanceState.containsKey(KEY_XPATH)) {
                startingXPath = savedInstanceState.getString(KEY_XPATH);
                Timber.i("startingXPath is: %s", startingXPath);
            }
            if (savedInstanceState.containsKey(KEY_XPATH_WAITING_FOR_DATA)) {
                waitingXPath = savedInstanceState
                        .getString(KEY_XPATH_WAITING_FOR_DATA);
                Timber.i("waitingXPath is: %s", waitingXPath);
            }
            if (savedInstanceState.containsKey(NEWFORM)) {
                newForm = savedInstanceState.getBoolean(NEWFORM, true);
            }
            if (savedInstanceState.containsKey(KEY_ERROR)) {
                errorMessage = savedInstanceState.getString(KEY_ERROR);
            }
            if (savedInstanceState.containsKey(KEY_AUTO_SAVED)) {
                autoSaved = savedInstanceState.getBoolean(KEY_AUTO_SAVED);
            }
        }

        // If a parse error message is showing then nothing else is loaded
        // Dialogs mid form just disappear on rotation.
        if (errorMessage != null) {
            createErrorDialog(errorMessage, EXIT);
            return;
        }

        // Check to see if this is a screen flip or a new form load.
        Object data = getLastCustomNonConfigurationInstance();
        if (data instanceof FormLoaderTask) {
            formLoaderTask = (FormLoaderTask) data;
        } else if (data instanceof SaveToDiskTask) {
            saveToDiskTask = (SaveToDiskTask) data;
        } else if (data == null) {
            if (!newForm) {
                if (Collect.getInstance().getFormController() != null) {
                    refreshCurrentView();
                } else {
                    Timber.w("Reloading form and restoring state.");
                    // we need to launch the form loader to load the form
                    // controller...
                    formLoaderTask = new FormLoaderTask(instancePath,
                            startingXPath, waitingXPath);
                    Collect.getInstance().getActivityLogger()
                            .logAction(this, "formReloaded", formPath);
                    // TODO: this doesn' work (dialog does not get removed):
                    // showDialog(PROGRESS_DIALOG);
                    // show dialog before we execute...
                    formLoaderTask.execute(formPath);
                }
                return;
            }

            // Not a restart from a screen orientation change (or other).
            Collect.getInstance().setFormController(null);
            supportInvalidateOptionsMenu();

            Intent intent = getIntent();
            if (intent != null) {
                Uri uri = intent.getData();

                if (uri != null && getContentResolver().getType(uri).equals(InstanceColumns.CONTENT_ITEM_TYPE)) {
                    // get the formId and version for this instance...
                    String jrFormId = null;
                    String jrVersion = null;
                    {
                        Cursor instanceCursor = null;
                        try {
                            instanceCursor = getContentResolver().query(uri,
                                    null, null, null, null);
                            if (instanceCursor.getCount() != 1) {
                                this.createErrorDialog(getString(R.string.bad_uri, uri), EXIT);
                                return;
                            } else {
                                instanceCursor.moveToFirst();
                                instancePath = instanceCursor
                                        .getString(instanceCursor
                                                .getColumnIndex(
                                                        InstanceColumns.INSTANCE_FILE_PATH));
                                Collect.getInstance()
                                        .getActivityLogger()
                                        .logAction(this, "instanceLoaded",
                                                instancePath);

                                jrFormId = instanceCursor
                                        .getString(instanceCursor
                                                .getColumnIndex(InstanceColumns.JR_FORM_ID));
                                int idxJrVersion = instanceCursor
                                        .getColumnIndex(InstanceColumns.JR_VERSION);

                                jrVersion = instanceCursor.isNull(idxJrVersion) ? null
                                        : instanceCursor
                                        .getString(idxJrVersion);
                            }
                        } finally {
                            if (instanceCursor != null) {
                                instanceCursor.close();
                            }
                        }
                    }

                    String[] selectionArgs;
                    String selection;

                    if (jrVersion == null) {
                        selectionArgs = new String[]{jrFormId};
                        selection = FormsColumns.JR_FORM_ID + "=? AND "
                                + FormsColumns.JR_VERSION + " IS NULL";
                    } else {
                        selectionArgs = new String[]{jrFormId, jrVersion};
                        selection = FormsColumns.JR_FORM_ID + "=? AND "
                                + FormsColumns.JR_VERSION + "=?";
                    }

                    {
                        Cursor formCursor = null;
                        try {
                            formCursor = formsDao.getFormsCursor(selection, selectionArgs);
                            if (formCursor.getCount() == 1) {
                                formCursor.moveToFirst();
                                formPath = formCursor
                                        .getString(formCursor
                                                .getColumnIndex(FormsColumns.FORM_FILE_PATH));
                            } else if (formCursor.getCount() < 1) {
                                this.createErrorDialog(
                                        getString(
                                                R.string.parent_form_not_present,
                                                jrFormId)
                                                + ((jrVersion == null) ? ""
                                                : "\n"
                                                + getString(R.string.version)
                                                + " "
                                                + jrVersion),
                                        EXIT);
                                return;
                            } else if (formCursor.getCount() > 1) {
                                // still take the first entry, but warn that
                                // there are multiple rows.
                                // user will need to hand-edit the SQLite
                                // database to fix it.
                                formCursor.moveToFirst();
                                formPath = formCursor.getString(
                                        formCursor.getColumnIndex(FormsColumns.FORM_FILE_PATH));
                                this.createErrorDialog(
                                        getString(R.string.survey_multiple_forms_error), EXIT);
                                return;
                            }
                        } finally {
                            if (formCursor != null) {
                                formCursor.close();
                            }
                        }
                    }
                } else if (uri != null && getContentResolver().getType(uri).equals(
                        FormsColumns.CONTENT_ITEM_TYPE)) {
                    Cursor c = null;
                    try {
                        c = getContentResolver().query(uri, null, null, null,
                                null);
                        if (c.getCount() != 1) {
                            this.createErrorDialog(getString(R.string.bad_uri, uri), EXIT);
                            return;
                        } else {
                            c.moveToFirst();
                            formPath = c.getString(c.getColumnIndex(FormsColumns.FORM_FILE_PATH));
                            // This is the fill-blank-form code path.
                            // See if there is a savepoint for this form that
                            // has never been
                            // explicitly saved
                            // by the user. If there is, open this savepoint
                            // (resume this filled-in
                            // form).
                            // Savepoints for forms that were explicitly saved
                            // will be recovered
                            // when that
                            // explicitly saved instance is edited via
                            // edit-saved-form.
                            final String filePrefix = formPath.substring(
                                    formPath.lastIndexOf('/') + 1,
                                    formPath.lastIndexOf('.'))
                                    + "_";
                            final String fileSuffix = ".xml.save";
                            File cacheDir = new File(Collect.CACHE_PATH);
                            File[] files = cacheDir.listFiles(new FileFilter() {
                                @Override
                                public boolean accept(File pathname) {
                                    String name = pathname.getName();
                                    return name.startsWith(filePrefix)
                                            && name.endsWith(fileSuffix);
                                }
                            });
                            // see if any of these savepoints are for a
                            // filled-in form that has never been
                            // explicitly saved by the user...
                            for (int i = 0; i < files.length; ++i) {
                                File candidate = files[i];
                                String instanceDirName = candidate.getName()
                                        .substring(
                                                0,
                                                candidate.getName().length()
                                                        - fileSuffix.length());
                                File instanceDir = new File(
                                        Collect.INSTANCES_PATH + File.separator
                                                + instanceDirName);
                                File instanceFile = new File(instanceDir,
                                        instanceDirName + ".xml");
                                if (instanceDir.exists()
                                        && instanceDir.isDirectory()
                                        && !instanceFile.exists()) {
                                    // yes! -- use this savepoint file
                                    instancePath = instanceFile
                                            .getAbsolutePath();
                                    break;
                                }
                            }
                        }
                    } finally {
                        if (c != null) {
                            c.close();
                        }
                    }
                } else {
                    Timber.e("Unrecognized URI: %s", uri);
                    this.createErrorDialog(getString(R.string.unrecognized_uri, uri), EXIT);
                    return;
                }

                formLoaderTask = new FormLoaderTask(instancePath, null, null);
                Collect.getInstance().getActivityLogger()
                        .logAction(this, "formLoaded", formPath);
                showDialog(PROGRESS_DIALOG);
                // show dialog before we execute...
                formLoaderTask.execute(formPath);
            }
        }
    }

    /**
     * Create save-points asynchronously in order to not affect swiping performance
     * on larger forms.
     */
    private void nonblockingCreateSavePointData() {
        try {
            SavePointTask savePointTask = new SavePointTask(this);
            savePointTask.execute();
        } catch (Exception e) {
            Timber.e("Could not schedule SavePointTask. Perhaps a lot of swiping is taking place?");
        }
    }

    @Override
    protected void onSaveInstanceState(Bundle outState) {
        super.onSaveInstanceState(outState);
        outState.putString(KEY_FORMPATH, formPath);
        FormController formController = Collect.getInstance()
                .getFormController();
        if (formController != null) {
            outState.putString(KEY_INSTANCEPATH, formController
                    .getInstancePath().getAbsolutePath());
            outState.putString(KEY_XPATH,
                    formController.getXPath(formController.getFormIndex()));
            FormIndex waiting = formController.getIndexWaitingForData();
            if (waiting != null) {
                outState.putString(KEY_XPATH_WAITING_FOR_DATA,
                        formController.getXPath(waiting));
            }
            // save the instance to a temp path...
            nonblockingCreateSavePointData();
        }
        outState.putBoolean(NEWFORM, false);
        outState.putString(KEY_ERROR, errorMessage);
        outState.putBoolean(KEY_AUTO_SAVED, autoSaved);
    }

    @Override
    protected void onActivityResult(int requestCode, int resultCode,
                                    final Intent intent) {
        super.onActivityResult(requestCode, resultCode, intent);
        FormController formController = Collect.getInstance()
                .getFormController();
        if (formController == null) {
            // we must be in the midst of a reload of the FormController.
            // try to save this callback data to the FormLoaderTask
            if (formLoaderTask != null
                    && formLoaderTask.getStatus() != AsyncTask.Status.FINISHED) {
                formLoaderTask.setActivityResult(requestCode, resultCode,
                        intent);
            } else {
                Timber.e("Got an activityResult without any pending form loader");
            }
            return;
        }

        if (resultCode == RESULT_CANCELED) {
            // request was canceled...
            if (requestCode != HIERARCHY_ACTIVITY) {
                ((ODKView) currentView).cancelWaitingForBinaryData();
            }
            return;
        }

        switch (requestCode) {
            case BARCODE_CAPTURE:
                String sb = intent.getStringExtra("SCAN_RESULT");
                ((ODKView) currentView).setBinaryData(sb);
                saveAnswersForCurrentScreen(DO_NOT_EVALUATE_CONSTRAINTS);
                break;
            case OSM_CAPTURE:
                String osmFileName = intent.getStringExtra("OSM_FILE_NAME");
                ((ODKView) currentView).setBinaryData(osmFileName);
                saveAnswersForCurrentScreen(DO_NOT_EVALUATE_CONSTRAINTS);
                break;
            case EX_STRING_CAPTURE:
            case EX_INT_CAPTURE:
            case EX_DECIMAL_CAPTURE:
                String key = "value";
                boolean exists = intent.getExtras().containsKey(key);
                if (exists) {
                    Object externalValue = intent.getExtras().get(key);
                    ((ODKView) currentView).setBinaryData(externalValue);
                    saveAnswersForCurrentScreen(DO_NOT_EVALUATE_CONSTRAINTS);
                }
                break;
            case EX_GROUP_CAPTURE:
                try {
                    Bundle extras = intent.getExtras();
                    ((ODKView) currentView).setDataForFields(extras);
                } catch (JavaRosaException e) {
                    Timber.e(e);
                    createErrorDialog(e.getCause().getMessage(), DO_NOT_EXIT);
                }
                break;
            case DRAW_IMAGE:
            case ANNOTATE_IMAGE:
            case SIGNATURE_CAPTURE:
            case IMAGE_CAPTURE:
                /*
                 * We saved the image to the tempfile_path, but we really want it to
                 * be in: /sdcard/odk/instances/[current instnace]/something.jpg so
                 * we move it there before inserting it into the content provider.
                 * Once the android image capture bug gets fixed, (read, we move on
                 * from Android 1.6) we want to handle images the audio and video
                 */
                // The intent is empty, but we know we saved the image to the temp
                // file
                File fi = new File(Collect.TMPFILE_PATH);
                String instanceFolder = formController.getInstancePath()
                        .getParent();
                String s = instanceFolder + File.separator
                        + System.currentTimeMillis() + ".jpg";

                File nf = new File(s);
                if (!fi.renameTo(nf)) {
                    Timber.e("Failed to rename %s", fi.getAbsolutePath());
                } else {
                    Timber.i("Renamed %s to %s", fi.getAbsolutePath(), nf.getAbsolutePath());
                }

                ((ODKView) currentView).setBinaryData(nf);
                saveAnswersForCurrentScreen(DO_NOT_EVALUATE_CONSTRAINTS);
                break;
            case ALIGNED_IMAGE:
                /*
                 * We saved the image to the tempfile_path; the app returns the full
                 * path to the saved file in the EXTRA_OUTPUT extra. Take that file
                 * and move it into the instance folder.
                 */
                String path = intent
                        .getStringExtra(android.provider.MediaStore.EXTRA_OUTPUT);
                fi = new File(path);
                instanceFolder = formController.getInstancePath().getParent();
                s = instanceFolder + File.separator + System.currentTimeMillis()
                        + ".jpg";

                nf = new File(s);
                if (!fi.renameTo(nf)) {
                    Timber.e("Failed to rename %s", fi.getAbsolutePath());
                } else {
                    Timber.i("Renamed %s to %s", fi.getAbsolutePath(), nf.getAbsolutePath());
                }

                ((ODKView) currentView).setBinaryData(nf);
                saveAnswersForCurrentScreen(DO_NOT_EVALUATE_CONSTRAINTS);
                break;
            case IMAGE_CHOOSER:
                /*
                 * We have a saved image somewhere, but we really want it to be in:
                 * /sdcard/odk/instances/[current instnace]/something.jpg so we move
                 * it there before inserting it into the content provider. Once the
                 * android image capture bug gets fixed, (read, we move on from
                 * Android 1.6) we want to handle images the audio and video
                 */

                showDialog(SAVING_IMAGE_DIALOG);
                Runnable runnable = new Runnable() {
                    @Override
                    public void run() {
                        saveChosenImage(intent.getData());
                    }
                };
                new Thread(runnable).start();

                break;
            case AUDIO_CAPTURE:
            case VIDEO_CAPTURE:
                Uri mediaUri = intent.getData();
                saveAudioVideoAnswer(mediaUri);
                String filePath = MediaUtils.getDataColumn(this, mediaUri, null, null);
                if (filePath != null) {
                    new File(filePath).delete();
                }
                try {
                    getContentResolver().delete(mediaUri, null, null);
                } catch (Exception e) {
                    Timber.e(e);
                }
                break;


            case AUDIO_CHOOSER:
            case VIDEO_CHOOSER:
                saveAudioVideoAnswer(intent.getData());
                break;
            case LOCATION_CAPTURE:
                String sl = intent.getStringExtra(LOCATION_RESULT);
                ((ODKView) currentView).setBinaryData(sl);
                saveAnswersForCurrentScreen(DO_NOT_EVALUATE_CONSTRAINTS);
                break;
            case GEOSHAPE_CAPTURE:
                //String ls = intent.getStringExtra(GEOSHAPE_RESULTS);
                String gshr = intent.getStringExtra(GEOSHAPE_RESULTS);
                ((ODKView) currentView).setBinaryData(gshr);
                saveAnswersForCurrentScreen(DO_NOT_EVALUATE_CONSTRAINTS);
                break;
            case GEOTRACE_CAPTURE:
                String traceExtra = intent.getStringExtra(GEOTRACE_RESULTS);
                ((ODKView) currentView).setBinaryData(traceExtra);
                saveAnswersForCurrentScreen(DO_NOT_EVALUATE_CONSTRAINTS);
                break;
            case BEARING_CAPTURE:
                String bearing = intent.getStringExtra(BEARING_RESULT);
                ((ODKView) currentView).setBinaryData(bearing);
                saveAnswersForCurrentScreen(DO_NOT_EVALUATE_CONSTRAINTS);
                break;
            case HIERARCHY_ACTIVITY:
                // We may have jumped to a new index in hierarchy activity, so
                // refresh
                break;

        }
        refreshCurrentView();
    }

    private void saveChosenImage(Uri selectedImage) {
        // Copy file to sdcard
        String instanceFolder1 = Collect.getInstance().getFormController().getInstancePath()
                .getParent();
        String destImagePath = instanceFolder1 + File.separator
                + System.currentTimeMillis() + ".jpg";

        File chosenImage;
        try {
            chosenImage = MediaUtils.getFileFromUri(this, selectedImage, Images.Media.DATA);
            if (chosenImage != null) {
                final File newImage = new File(destImagePath);
                FileUtils.copyFile(chosenImage, newImage);
                runOnUiThread(new Runnable() {
                    @Override
                    public void run() {
                        dismissDialog(SAVING_IMAGE_DIALOG);
                        ((ODKView) currentView).setBinaryData(newImage);
                        saveAnswersForCurrentScreen(DO_NOT_EVALUATE_CONSTRAINTS);
                        refreshCurrentView();
                    }
                });
            } else {
                runOnUiThread(new Runnable() {
                    @Override
                    public void run() {
                        dismissDialog(SAVING_IMAGE_DIALOG);
                        Timber.e("Could not receive chosen image");
                        showCustomToast(getString(R.string.error_occured), Toast.LENGTH_SHORT);
                    }
                });
            }
        } catch (GDriveConnectionException e) {
            runOnUiThread(new Runnable() {
                @Override
                public void run() {
                    dismissDialog(SAVING_IMAGE_DIALOG);
                    Timber.e("Could not receive chosen image due to connection problem");
                    showCustomToast(getString(R.string.gdrive_connection_exception), Toast.LENGTH_LONG);
                }
            });
        }
    }

    private void saveAudioVideoAnswer(Uri media) {
        // For audio/video capture/chooser, we get the URI from the content
        // provider
        // then the widget copies the file and makes a new entry in the
        // content provider.
        ((ODKView) currentView).setBinaryData(media);
        saveAnswersForCurrentScreen(DO_NOT_EVALUATE_CONSTRAINTS);
    }

    /**
     * Refreshes the current view. the controller and the displayed view can get
     * out of sync due to dialogs and restarts caused by screen orientation
     * changes, so they're resynchronized here.
     */
    public void refreshCurrentView() {
        FormController formController = Collect.getInstance()
                .getFormController();
        int event = formController.getEvent();

        // When we refresh, repeat dialog state isn't maintained, so step back
        // to the previous
        // question.
        // Also, if we're within a group labeled 'field list', step back to the
        // beginning of that
        // group.
        // That is, skip backwards over repeat prompts, groups that are not
        // field-lists,
        // repeat events, and indexes in field-lists that is not the containing
        // group.

        View current = createView(event, false);
        showView(current, AnimationType.FADE);
    }

    @Override
    public boolean onCreateOptionsMenu(Menu menu) {
        Collect.getInstance().getActivityLogger()
                .logInstanceAction(this, "onCreateOptionsMenu", "show");
        super.onCreateOptionsMenu(menu);

        menu
                .add(0, MENU_LANGUAGES, 0, R.string.change_language)
                .setIcon(R.drawable.ic_menu_start_conversation)
                .setShowAsAction(MenuItem.SHOW_AS_ACTION_NEVER);

        menu
                .add(0, MENU_PREFERENCES, 0, R.string.general_preferences)
                .setIcon(R.drawable.ic_menu_preferences)
                .setShowAsAction(MenuItem.SHOW_AS_ACTION_NEVER);
        return true;
    }

    @Override
    public boolean onPrepareOptionsMenu(Menu menu) {
        super.onPrepareOptionsMenu(menu);

        if (adminPreferences == null) {
            return false;
        }

        boolean useability;
        useability = adminPreferences.getBoolean(
                AdminKeys.KEY_SAVE_MID, true);

        toolbar.getMenu().findItem(R.id.menu_save).setVisible(useability).setEnabled(useability);

        useability = adminPreferences.getBoolean(
                AdminKeys.KEY_JUMP_TO, true);

        toolbar.getMenu().findItem(R.id.menu_goto).setVisible(useability)
                .setEnabled(useability);

        FormController formController = Collect.getInstance()
                .getFormController();

        useability = adminPreferences.getBoolean(
                AdminKeys.KEY_CHANGE_LANGUAGE, true)
                && (formController != null)
                && formController.getLanguages() != null
                && formController.getLanguages().length > 1;

        menu.findItem(MENU_LANGUAGES).setVisible(useability)
                .setEnabled(useability);

        useability = adminPreferences.getBoolean(
                AdminKeys.KEY_ACCESS_SETTINGS, true);

        menu.findItem(MENU_PREFERENCES).setVisible(useability)
                .setEnabled(useability);
        return true;
    }

    @Override
    public boolean onOptionsItemSelected(MenuItem item) {
        switch (item.getItemId()) {
            case MENU_LANGUAGES:
                Collect.getInstance()
                        .getActivityLogger()
                        .logInstanceAction(this, "onOptionsItemSelected",
                                "MENU_LANGUAGES");
                createLanguageDialog();
                return true;
            case MENU_PREFERENCES:
                Collect.getInstance()
                        .getActivityLogger()
                        .logInstanceAction(this, "onOptionsItemSelected",
                                "MENU_PREFERENCES");
                Intent pref = new Intent(this, PreferencesActivity.class);
                startActivity(pref);
                return true;
        }
        return super.onOptionsItemSelected(item);
    }

    /**
     * Attempt to save the answer(s) in the current screen to into the data
     * model.
     *
     * @return false if any error occurs while saving (constraint violated,
     * etc...), true otherwise.
     */
    private boolean saveAnswersForCurrentScreen(boolean evaluateConstraints) {
        FormController formController = Collect.getInstance()
                .getFormController();
        // only try to save if the current event is a question or a field-list group
        // and current view is an ODKView (occasionally we show blank views that do not have any
        // controls to save data from)
        if (formController.currentPromptIsQuestion() && currentView instanceof ODKView) {
            LinkedHashMap<FormIndex, IAnswerData> answers = ((ODKView) currentView)
                    .getAnswers();
            try {
                FailedConstraint constraint = formController.saveAllScreenAnswers(answers,
                        evaluateConstraints);
                if (constraint != null) {
                    createConstraintToast(constraint.index, constraint.status);
                    return false;
                }
            } catch (JavaRosaException e) {
                Timber.e(e);
                createErrorDialog(e.getCause().getMessage(), DO_NOT_EXIT);
                return false;
            }
        }
        return true;
    }

    /**
     * Clears the answer on the screen.
     */
    private void clearAnswer(QuestionWidget qw) {
        if (qw.getAnswer() != null) {
            qw.clearAnswer();
        }
    }

    @Override
    public void onCreateContextMenu(ContextMenu menu, View v,
                                    ContextMenuInfo menuInfo) {
        super.onCreateContextMenu(menu, v, menuInfo);
        Collect.getInstance().getActivityLogger()
                .logInstanceAction(this, "onCreateContextMenu", "show");
        FormController formController = Collect.getInstance()
                .getFormController();

        menu.add(0, v.getId(), 0, getString(R.string.clear_answer));
        if (formController.indexContainsRepeatableGroup()) {
            menu.add(0, DELETE_REPEAT, 0, getString(R.string.delete_repeat));
        }
        menu.setHeaderTitle(getString(R.string.edit_prompt));
    }

    @Override
    public boolean onContextItemSelected(MenuItem item) {
        if (item.getItemId() == DELETE_REPEAT) {
            Collect.getInstance()
                    .getActivityLogger()
                    .logInstanceAction(this, "onContextItemSelected",
                            "createDeleteRepeatConfirmDialog");
            createDeleteRepeatConfirmDialog();
        } else {
            /*
            * We don't have the right view here, so we store the View's ID as the
            * item ID and loop through the possible views to find the one the user
            * clicked on.
            */
            boolean shouldClearDialogBeShown;
            for (QuestionWidget qw : ((ODKView) currentView).getWidgets()) {
                shouldClearDialogBeShown = false;
                if (qw instanceof StringWidget) {
                    for (int i = 0; i < qw.getChildCount(); i++) {
                        if (item.getItemId() == qw.getChildAt(i).getId()) {
                            shouldClearDialogBeShown = true;
                            break;
                        }
                    }
                } else if (item.getItemId() == qw.getId()) {
                    shouldClearDialogBeShown = true;
                }

                if (shouldClearDialogBeShown) {
                    Collect.getInstance()
                            .getActivityLogger()
                            .logInstanceAction(this, "onContextItemSelected",
                                    "createClearDialog", qw.getPrompt().getIndex());
                    createClearDialog(qw);
                    break;
                }
            }
        }

        return super.onContextItemSelected(item);
    }

    /**
     * If we're loading, then we pass the loading thread to our next instance.
     */
    @Override
    public Object onRetainCustomNonConfigurationInstance() {
        FormController formController = Collect.getInstance()
                .getFormController();
        // if a form is loading, pass the loader task
        if (formLoaderTask != null
                && formLoaderTask.getStatus() != AsyncTask.Status.FINISHED) {
            return formLoaderTask;
        }

        // if a form is writing to disk, pass the save to disk task
        if (saveToDiskTask != null
                && saveToDiskTask.getStatus() != AsyncTask.Status.FINISHED) {
            return saveToDiskTask;
        }

        // mFormEntryController is static so we don't need to pass it.
        if (formController != null && formController.currentPromptIsQuestion()) {
            saveAnswersForCurrentScreen(DO_NOT_EVALUATE_CONSTRAINTS);
        }
        return null;
    }

    /**
     * Creates a view given the View type and an event
     *
     * @param advancingPage -- true if this results from advancing through the form
     * @return newly created View
     */
    private View createView(int event, boolean advancingPage) {
        FormController formController = Collect.getInstance()
                .getFormController();
        toolbar.setTitle(formController.getFormTitle());

        switch (event) {
            case FormEntryController.EVENT_BEGINNING_OF_FORM:
                return createViewForFormBeginning(event, true, formController);

            case FormEntryController.EVENT_END_OF_FORM:
                View endView = View.inflate(this, R.layout.form_entry_end, null);
                ((TextView) endView.findViewById(R.id.description))
                        .setText(getString(R.string.save_enter_data_description,
                                formController.getFormTitle()));

                // checkbox for if finished or ready to send
                final CheckBox instanceComplete = ((CheckBox) endView
                        .findViewById(R.id.mark_finished));
                instanceComplete.setChecked(isInstanceComplete(true));

                if (!adminPreferences.getBoolean(
                        AdminKeys.KEY_MARK_AS_FINALIZED, true)) {
                    instanceComplete.setVisibility(View.GONE);
                }

                // edittext to change the displayed name of the instance
                final EditText saveAs = (EditText) endView
                        .findViewById(R.id.save_name);

                // disallow carriage returns in the name
                InputFilter returnFilter = new InputFilter() {
                    public CharSequence filter(CharSequence source, int start,
                                               int end, Spanned dest, int dstart, int dend) {
                        for (int i = start; i < end; i++) {
                            if (Character.getType((source.charAt(i))) == Character.CONTROL) {
                                return "";
                            }
                        }
                        return null;
                    }
                };
                saveAs.setFilters(new InputFilter[]{returnFilter});

                String saveName = formController.getSubmissionMetadata().instanceName;
                if (saveName == null) {
                    // no meta/instanceName field in the form -- see if we have a
                    // name for this instance from a previous save attempt...
                    if (getContentResolver().getType(getIntent().getData())
                            == InstanceColumns.CONTENT_ITEM_TYPE) {
                        Uri instanceUri = getIntent().getData();
                        Cursor instance = null;
                        try {
                            instance = getContentResolver().query(instanceUri,
                                    null, null, null, null);
                            if (instance.getCount() == 1) {
                                instance.moveToFirst();
                                saveName = instance
                                        .getString(instance
                                                .getColumnIndex(InstanceColumns.DISPLAY_NAME));
                            }
                        } finally {
                            if (instance != null) {
                                instance.close();
                            }
                        }
                    }
                    if (saveName == null) {
                        // last resort, default to the form title
                        saveName = formController.getFormTitle();
                    }
                    // present the prompt to allow user to name the form
                    TextView sa = (TextView) endView
                            .findViewById(R.id.save_form_as);
                    sa.setVisibility(View.VISIBLE);
                    saveAs.setText(saveName);
                    saveAs.setEnabled(true);
                    saveAs.setVisibility(View.VISIBLE);
                } else {
                    // if instanceName is defined in form, this is the name -- no
                    // revisions
                    // display only the name, not the prompt, and disable edits
                    TextView sa = (TextView) endView
                            .findViewById(R.id.save_form_as);
                    sa.setVisibility(View.GONE);
                    saveAs.setText(saveName);
                    saveAs.setEnabled(false);
                    saveAs.setVisibility(View.VISIBLE);
                }

                // override the visibility settings based upon admin preferences
                if (!adminPreferences.getBoolean(
                        AdminKeys.KEY_SAVE_AS, true)) {
                    saveAs.setVisibility(View.GONE);
                    TextView sa = (TextView) endView
                            .findViewById(R.id.save_form_as);
                    sa.setVisibility(View.GONE);
                }

                // Create 'save' button
                endView.findViewById(R.id.save_exit_button)
                        .setOnClickListener(new OnClickListener() {
                            @Override
                            public void onClick(View v) {
                                Collect.getInstance()
                                        .getActivityLogger()
                                        .logInstanceAction(
                                                this,
                                                "createView.saveAndExit",
                                                instanceComplete.isChecked() ? "saveAsComplete"
                                                        : "saveIncomplete");
                                // Form is marked as 'saved' here.
                                if (saveAs.getText().length() < 1) {
                                    ToastUtils.showShortToast(R.string.save_as_error);
                                } else {
                                    saveDataToDisk(EXIT, instanceComplete
                                            .isChecked(), saveAs.getText()
                                            .toString());
                                }
                            }
                        });

                if (showNavigationButtons) {
                    backButton.setEnabled(true);
                    nextButton.setEnabled(false);
                }

                return endView;
            case FormEntryController.EVENT_QUESTION:
            case FormEntryController.EVENT_GROUP:
            case FormEntryController.EVENT_REPEAT:
                ODKView odkv = null;
                // should only be a group here if the event_group is a field-list
                try {
                    FormEntryPrompt[] prompts = formController.getQuestionPrompts();
                    FormEntryCaption[] groups = formController
                            .getGroupsForCurrentIndex();
                    odkv = new ODKView(this, formController.getQuestionPrompts(),
                            groups, advancingPage);
                    Timber.i("Created view for group %s %s",
                            (groups.length > 0 ? groups[groups.length - 1].getLongText() : "[top]"),
                            (prompts.length > 0 ? prompts[0].getQuestionText() : "[no question]"));
                } catch (RuntimeException e) {
                    Timber.e(e);
                    // this is badness to avoid a crash.
                    try {
                        event = formController.stepToNextScreenEvent();
                        createErrorDialog(e.getMessage(), DO_NOT_EXIT);
                    } catch (JavaRosaException e1) {
                        Timber.e(e1);
                        createErrorDialog(e.getMessage() + "\n\n" + e1.getCause().getMessage(),
                                DO_NOT_EXIT);
                    }
                    return createView(event, advancingPage);
                }

                // Makes a "clear answer" menu pop up on long-click
                for (QuestionWidget qw : odkv.getWidgets()) {
                    if (!qw.getPrompt().isReadOnly()) {
                        // If it's a StringWidget register all its elements apart from EditText as
                        // we want to enable paste option after long click on the EditText
                        if (qw instanceof StringWidget) {
                            for (int i = 0; i < qw.getChildCount(); i++) {
                                if (!(qw.getChildAt(i) instanceof EditText)) {
                                    registerForContextMenu(qw.getChildAt(i));
                                }
                            }
                        } else {
                            registerForContextMenu(qw);
                        }
                    }
                }

                if (showNavigationButtons) {
                    adjustBackNavigationButtonVisibility();
                    nextButton.setEnabled(true);
                }
                return odkv;

            case FormEntryController.EVENT_PROMPT_NEW_REPEAT:
                createRepeatDialog();
                return new EmptyView(this);

            default:
                Timber.e("Attempted to create a view that does not exist.");
                // this is badness to avoid a crash.
                try {
                    event = formController.stepToNextScreenEvent();
                    createErrorDialog(getString(R.string.survey_internal_error), EXIT);
                } catch (JavaRosaException e) {
                    Timber.e(e);
                    createErrorDialog(e.getCause().getMessage(), EXIT);
                }
                return createView(event, advancingPage);
        }
    }

    /**
     * Disables the back button if it is first question....
     */
    private void adjustBackNavigationButtonVisibility() {
        FormController formController = Collect.getInstance()
                .getFormController();
        try {
            boolean firstQuestion = formController.stepToPreviousScreenEvent() == FormEntryController.EVENT_BEGINNING_OF_FORM;
            backButton.setEnabled(!firstQuestion);
            formController.stepToNextScreenEvent();
            if (formController.getEvent() == FormEntryController.EVENT_PROMPT_NEW_REPEAT) {
                backButton.setEnabled(true);
                formController.stepToNextScreenEvent();
            }
        } catch (JavaRosaException e) {
            backButton.setEnabled(true);
            Timber.e(e);
        }
    }

    private View createViewForFormBeginning(int event, boolean advancingPage,
                                            FormController formController) {
        try {
            event = formController.stepToNextScreenEvent();

        } catch (JavaRosaException e) {
            Timber.e(e);
            createErrorDialog(e.getMessage() + "\n\n" + e.getCause().getMessage(), DO_NOT_EXIT);
        }

        return createView(event, advancingPage);
    }

    @Override
    public boolean dispatchTouchEvent(MotionEvent mv) {
        boolean handled = gestureDetector.onTouchEvent(mv);
        if (!handled) {
            return super.dispatchTouchEvent(mv);
        }

        return handled; // this is always true
    }

    /**
     * Determines what should be displayed on the screen. Possible options are:
     * a question, an ask repeat dialog, or the submit screen. Also saves
     * answers to the data model after checking constraints.
     */
    private void showNextView() {
        try {
            FormController formController = Collect.getInstance()
                    .getFormController();

            // get constraint behavior preference value with appropriate default
            String constraintBehavior = PreferenceManager.getDefaultSharedPreferences(this)
                    .getString(PreferenceKeys.KEY_CONSTRAINT_BEHAVIOR,
                            PreferenceKeys.CONSTRAINT_BEHAVIOR_DEFAULT);

            if (formController.currentPromptIsQuestion()) {

                // if constraint behavior says we should validate on swipe, do so
                if (constraintBehavior.equals(PreferenceKeys.CONSTRAINT_BEHAVIOR_ON_SWIPE)) {
                    if (!saveAnswersForCurrentScreen(EVALUATE_CONSTRAINTS)) {
                        // A constraint was violated so a dialog should be showing.
                        beenSwiped = false;
                        return;
                    }

                    // otherwise, just save without validating (constraints will be validated on
                    // finalize)
                } else {
                    saveAnswersForCurrentScreen(DO_NOT_EVALUATE_CONSTRAINTS);
                }
            }

            View next;

            int originalEvent = formController.getEvent();
            int event = formController.stepToNextScreenEvent();

            // Helps prevent transition animation at the end of the form (if user swipes left
            // she will stay on the same screen)
            if (originalEvent == event && originalEvent == FormEntryController.EVENT_END_OF_FORM) {
                beenSwiped = false;
                return;
            }

            switch (event) {
                case FormEntryController.EVENT_QUESTION:
                case FormEntryController.EVENT_GROUP:
                    // create a savepoint
                    if ((++viewCount) % SAVEPOINT_INTERVAL == 0) {
                        nonblockingCreateSavePointData();
                    }
                    next = createView(event, true);
                    showView(next, AnimationType.RIGHT);
                    break;
                case FormEntryController.EVENT_END_OF_FORM:
                case FormEntryController.EVENT_REPEAT:
                case FormEntryController.EVENT_PROMPT_NEW_REPEAT:
                    next = createView(event, true);
                    showView(next, AnimationType.RIGHT);
                    break;
                case FormEntryController.EVENT_REPEAT_JUNCTURE:
                    Timber.i("Repeat juncture: %s", formController.getFormIndex().getReference());
                    // skip repeat junctures until we implement them
                    break;
                default:
                    Timber.w("JavaRosa added a new EVENT type and didn't tell us... shame on them.");
                    break;
            }
        } catch (JavaRosaException e) {
            Timber.e(e);
            createErrorDialog(e.getCause().getMessage(), DO_NOT_EXIT);
        }
    }

    /**
     * Determines what should be displayed between a question, or the start
     * screen and displays the appropriate view. Also saves answers to the data
     * model without checking constraints.
     */
    private void showPreviousView() {
        try {
            FormController formController = Collect.getInstance()
                    .getFormController();
            // The answer is saved on a back swipe, but question constraints are
            // ignored.
            if (formController.currentPromptIsQuestion()) {
                saveAnswersForCurrentScreen(DO_NOT_EVALUATE_CONSTRAINTS);
            }

            if (formController.getEvent() != FormEntryController.EVENT_BEGINNING_OF_FORM) {
                int event = formController.stepToPreviousScreenEvent();

                // If we are the begining of the form, lets revert our actions and ignore
                // this swipe
                if (event == FormEntryController.EVENT_BEGINNING_OF_FORM) {
                    event = formController.stepToNextScreenEvent();
                    beenSwiped = false;

                    if (event != FormEntryController.EVENT_PROMPT_NEW_REPEAT) {
                        // Returning here prevents the same view sliding when user is on the first screen
                        return;
                    }
                }

                if (event == FormEntryController.EVENT_GROUP
                        || event == FormEntryController.EVENT_QUESTION) {
                    // create savepoint
                    if ((++viewCount) % SAVEPOINT_INTERVAL == 0) {
                        nonblockingCreateSavePointData();
                    }
                }
                View next = createView(event, false);
                showView(next, AnimationType.LEFT);
            } else {
                beenSwiped = false;
            }
        } catch (JavaRosaException e) {
            Timber.e(e);
            createErrorDialog(e.getCause().getMessage(), DO_NOT_EXIT);
        }
    }

    /**
     * Displays the View specified by the parameter 'next', animating both the
     * current view and next appropriately given the AnimationType. Also updates
     * the progress bar.
     */
    public void showView(View next, AnimationType from) {

        // disable notifications...
        if (inAnimation != null) {
            inAnimation.setAnimationListener(null);
        }
        if (outAnimation != null) {
            outAnimation.setAnimationListener(null);
        }

        // logging of the view being shown is already done, as this was handled
        // by createView()
        switch (from) {
            case RIGHT:
                inAnimation = AnimationUtils.loadAnimation(this,
                        R.anim.push_left_in);
                outAnimation = AnimationUtils.loadAnimation(this,
                        R.anim.push_left_out);
                // if animation is left or right then it was a swipe, and we want to re-save on
                // entry
                autoSaved = false;
                break;
            case LEFT:
                inAnimation = AnimationUtils.loadAnimation(this,
                        R.anim.push_right_in);
                outAnimation = AnimationUtils.loadAnimation(this,
                        R.anim.push_right_out);
                autoSaved = false;
                break;
            case FADE:
                inAnimation = AnimationUtils.loadAnimation(this, R.anim.fade_in);
                outAnimation = AnimationUtils.loadAnimation(this, R.anim.fade_out);
                break;
        }

        // complete setup for animations...
        inAnimation.setAnimationListener(this);
        outAnimation.setAnimationListener(this);

        // drop keyboard before transition...
        if (currentView != null) {
            InputMethodManager inputManager = (InputMethodManager) getSystemService(
                    Context.INPUT_METHOD_SERVICE);
            inputManager.hideSoftInputFromWindow(currentView.getWindowToken(),
                    0);
        }

        RelativeLayout.LayoutParams lp = new RelativeLayout.LayoutParams(
                LayoutParams.MATCH_PARENT, LayoutParams.MATCH_PARENT);

        // adjust which view is in the layout container...
        staleView = currentView;
        currentView = next;
        questionHolder.addView(currentView, lp);
        animationCompletionSet = 0;

        if (staleView != null) {
            // start OutAnimation for transition...
            staleView.startAnimation(outAnimation);
            // and remove the old view (MUST occur after start of animation!!!)
            questionHolder.removeView(staleView);
        } else {
            animationCompletionSet = 2;
        }
        // start InAnimation for transition...
        currentView.startAnimation(inAnimation);

        String logString = "";
        switch (from) {
            case RIGHT:
                logString = "next";
                break;
            case LEFT:
                logString = "previous";
                break;
            case FADE:
                logString = "refresh";
                break;
        }

        Collect.getInstance().getActivityLogger().logInstanceAction(this, "showView", logString);

        FormController formController = Collect.getInstance().getFormController();
        if (formController.getEvent() == FormEntryController.EVENT_QUESTION
                || formController.getEvent() == FormEntryController.EVENT_GROUP
                || formController.getEvent() == FormEntryController.EVENT_REPEAT) {
            FormEntryPrompt[] prompts = Collect.getInstance().getFormController()
                    .getQuestionPrompts();
            for (FormEntryPrompt p : prompts) {
                List<TreeElement> attrs = p.getBindAttributes();
                for (int i = 0; i < attrs.size(); i++) {
                    if (!autoSaved && "saveIncomplete".equals(attrs.get(i).getName())) {
                        saveDataToDisk(false, false, null, false);
                        autoSaved = true;
                    }
                }
            }
        }
    }

    // Hopefully someday we can use managed dialogs when the bugs are fixed
    /*
     * Ideally, we'd like to use Android to manage dialogs with onCreateDialog()
     * and onPrepareDialog(), but dialogs with dynamic content are broken in 1.5
     * (cupcake). We do use managed dialogs for our static loading
     * ProgressDialog. The main issue we noticed and are waiting to see fixed
     * is: onPrepareDialog() is not called after a screen orientation change.
     * http://code.google.com/p/android/issues/detail?id=1639
     */

    //

    /**
     * Creates and displays a dialog displaying the violated constraint.
     */
    private void createConstraintToast(FormIndex index, int saveStatus) {
        FormController formController = Collect.getInstance()
                .getFormController();
        String constraintText;
        switch (saveStatus) {
            case FormEntryController.ANSWER_CONSTRAINT_VIOLATED:
                Collect.getInstance()
                        .getActivityLogger()
                        .logInstanceAction(this,
                                "createConstraintToast.ANSWER_CONSTRAINT_VIOLATED",
                                "show", index);
                constraintText = formController
                        .getQuestionPromptConstraintText(index);
                if (constraintText == null) {
                    constraintText = formController.getQuestionPrompt(index)
                            .getSpecialFormQuestionText("constraintMsg");
                    if (constraintText == null) {
                        constraintText = getString(R.string.invalid_answer_error);
                    }
                }
                break;
            case FormEntryController.ANSWER_REQUIRED_BUT_EMPTY:
                Collect.getInstance()
                        .getActivityLogger()
                        .logInstanceAction(this,
                                "createConstraintToast.ANSWER_REQUIRED_BUT_EMPTY",
                                "show", index);
                constraintText = formController
                        .getQuestionPromptRequiredText(index);
                if (constraintText == null) {
                    constraintText = formController.getQuestionPrompt(index)
                            .getSpecialFormQuestionText("requiredMsg");
                    if (constraintText == null) {
                        constraintText = getString(R.string.required_answer_error);
                    }
                }
                break;
            default:
                return;
        }

        showCustomToast(constraintText, Toast.LENGTH_SHORT);
    }

    /**
     * Creates a toast with the specified message.
     */
    private void showCustomToast(String message, int duration) {
        LayoutInflater inflater = (LayoutInflater) getSystemService(
                Context.LAYOUT_INFLATER_SERVICE);

        View view = inflater.inflate(R.layout.toast_view, null);

        // set the text in the view
        TextView tv = (TextView) view.findViewById(R.id.message);
        tv.setText(message);

        Toast t = new Toast(this);
        t.setView(view);
        t.setDuration(duration);
        t.setGravity(Gravity.CENTER, 0, 0);
        t.show();
    }

    /**
     * Creates and displays a dialog asking the user if they'd like to create a
     * repeat of the current group.
     */
    private void createRepeatDialog() {
        Collect.getInstance().getActivityLogger()
                .logInstanceAction(this, "createRepeatDialog", "show");

        // In some cases dialog might be present twice because refreshView() is being called
        // from onResume(). This ensures that we do not preset this modal dialog if it's already
        // visible. Checking for shownAlertDialogIsGroupRepeat because the same field
        // alertDialog is being used for all alert dialogs in this activity.
        if (alertDialog != null && alertDialog.isShowing() && shownAlertDialogIsGroupRepeat) {
            return;
        }

        alertDialog = new AlertDialog.Builder(this).create();
        alertDialog.setIcon(android.R.drawable.ic_dialog_info);
        DialogInterface.OnClickListener repeatListener = new DialogInterface.OnClickListener() {
            @Override
            public void onClick(DialogInterface dialog, int i) {
                shownAlertDialogIsGroupRepeat = false;
                FormController formController = Collect.getInstance()
                        .getFormController();
                switch (i) {
                    case DialogInterface.BUTTON_POSITIVE: // yes, repeat
                        Collect.getInstance()
                                .getActivityLogger()
                                .logInstanceAction(this, "createRepeatDialog",
                                        "addRepeat");
                        try {
                            formController.newRepeat();
                        } catch (Exception e) {
                            FormEntryActivity.this.createErrorDialog(
                                    e.getMessage(), DO_NOT_EXIT);
                            return;
                        }
                        if (!formController.indexIsInFieldList()) {
                            // we are at a REPEAT event that does not have a
                            // field-list appearance
                            // step to the next visible field...
                            // which could be the start of a new repeat group...
                            showNextView();
                        } else {
                            // we are at a REPEAT event that has a field-list
                            // appearance
                            // just display this REPEAT event's group.
                            refreshCurrentView();
                        }
                        break;
                    case DialogInterface.BUTTON_NEGATIVE: // no, no repeat
                        Collect.getInstance()
                                .getActivityLogger()
                                .logInstanceAction(this, "createRepeatDialog",
                                        "showNext");

                        //
                        // Make sure the error dialog will not disappear.
                        //
                        // When showNextView() popups an error dialog (because of a
                        // JavaRosaException)
                        // the issue is that the "add new repeat dialog" is referenced by
                        // alertDialog
                        // like the error dialog. When the "no repeat" is clicked, the error dialog
                        // is shown. Android by default dismisses the dialogs when a button is
                        // clicked,
                        // so instead of closing the first dialog, it closes the second.
                        new Thread() {

                            @Override
                            public void run() {
                                FormEntryActivity.this.runOnUiThread(new Runnable() {
                                    @Override
                                    public void run() {
                                        try {
                                            Thread.sleep(500);
                                        } catch (InterruptedException e) {
                                            //This is rare
                                            Timber.e(e);
                                        }
                                        showNextView();
                                    }
                                });
                            }
                        }.start();

                        break;
                }
            }
        };
        FormController formController = Collect.getInstance()
                .getFormController();
        if (formController.getLastRepeatCount() > 0) {
            alertDialog.setTitle(getString(R.string.leaving_repeat_ask));
            alertDialog.setMessage(getString(R.string.add_another_repeat,
                    formController.getLastGroupText()));
            alertDialog.setButton(getString(R.string.add_another),
                    repeatListener);
            alertDialog.setButton2(getString(R.string.leave_repeat_yes),
                    repeatListener);

        } else {
            alertDialog.setTitle(getString(R.string.entering_repeat_ask));
            alertDialog.setMessage(getString(R.string.add_repeat,
                    formController.getLastGroupText()));
            alertDialog.setButton(getString(R.string.entering_repeat),
                    repeatListener);
            alertDialog.setButton2(getString(R.string.add_repeat_no),
                    repeatListener);
        }
        alertDialog.setCancelable(false);
        beenSwiped = false;
        shownAlertDialogIsGroupRepeat = true;
        alertDialog.show();
    }

    /**
     * Creates and displays dialog with the given errorMsg.
     */
    private void createErrorDialog(String errorMsg, final boolean shouldExit) {
        Collect.getInstance()
                .getActivityLogger()
                .logInstanceAction(this, "createErrorDialog",
                        "show." + Boolean.toString(shouldExit));

        if (alertDialog != null && alertDialog.isShowing()) {
            errorMsg = errorMessage + "\n\n" + errorMsg;
            errorMessage = errorMsg;
        } else {
            alertDialog = new AlertDialog.Builder(this).create();
            errorMessage = errorMsg;
        }

        alertDialog.setIcon(android.R.drawable.ic_dialog_info);
        alertDialog.setTitle(getString(R.string.error_occured));
        alertDialog.setMessage(errorMsg);
        DialogInterface.OnClickListener errorListener = new DialogInterface.OnClickListener() {
            @Override
            public void onClick(DialogInterface dialog, int i) {
                switch (i) {
                    case DialogInterface.BUTTON_POSITIVE:
                        Collect.getInstance().getActivityLogger()
                                .logInstanceAction(this, "createErrorDialog", "OK");
                        if (shouldExit) {
                            errorMessage = null;
                            finish();
                        }
                        break;
                }
            }
        };
        alertDialog.setCancelable(false);
        alertDialog.setButton(getString(R.string.ok), errorListener);
        beenSwiped = false;
        alertDialog.show();
    }

    /**
     * Creates a confirm/cancel dialog for deleting repeats.
     */
    private void createDeleteRepeatConfirmDialog() {
        Collect.getInstance()
                .getActivityLogger()
                .logInstanceAction(this, "createDeleteRepeatConfirmDialog",
                        "show");
        FormController formController = Collect.getInstance()
                .getFormController();

        alertDialog = new AlertDialog.Builder(this).create();
        alertDialog.setIcon(android.R.drawable.ic_dialog_info);
        String name = formController.getLastRepeatedGroupName();
        int repeatcount = formController.getLastRepeatedGroupRepeatCount();
        if (repeatcount != -1) {
            name += " (" + (repeatcount + 1) + ")";
        }
        alertDialog.setTitle(getString(R.string.delete_repeat_ask));
        alertDialog
                .setMessage(getString(R.string.delete_repeat_confirm, name));
        DialogInterface.OnClickListener quitListener = new DialogInterface.OnClickListener() {
            @Override
            public void onClick(DialogInterface dialog, int i) {
                FormController formController = Collect.getInstance()
                        .getFormController();
                switch (i) {
                    case DialogInterface.BUTTON_POSITIVE: // yes
                        Collect.getInstance()
                                .getActivityLogger()
                                .logInstanceAction(this,
                                        "createDeleteRepeatConfirmDialog", "OK");
                        formController.deleteRepeat();
                        refreshCurrentView();
                        break;

                    case DialogInterface.BUTTON_NEGATIVE: // no
                        Collect.getInstance()
                                .getActivityLogger()
                                .logInstanceAction(this,
                                        "createDeleteRepeatConfirmDialog", "cancel");

                        refreshCurrentView();
                        break;
                }
            }
        };
        alertDialog.setCancelable(false);
        alertDialog.setButton(getString(R.string.discard_group), quitListener);
        alertDialog.setButton2(getString(R.string.delete_repeat_no),
                quitListener);
        alertDialog.show();
    }

    /**
     * Saves data and writes it to disk. If exit is set, program will exit after
     * save completes. Complete indicates whether the user has marked the
     * isntancs as complete. If updatedSaveName is non-null, the instances
     * content provider is updated with the new name
     */
    // by default, save the current screen
    private boolean saveDataToDisk(boolean exit, boolean complete, String updatedSaveName) {
        return saveDataToDisk(exit, complete, updatedSaveName, true);
    }

    // but if you want save in the background, can't be current screen
    private boolean saveDataToDisk(boolean exit, boolean complete, String updatedSaveName,
                                   boolean current) {
        // save current answer
        if (current) {
            if (!saveAnswersForCurrentScreen(complete)) {
                ToastUtils.showShortToast(R.string.data_saved_error);
                return false;
            }
        }

        synchronized (saveDialogLock) {
            saveToDiskTask = new SaveToDiskTask(getIntent().getData(), exit, complete,
                    updatedSaveName);
            saveToDiskTask.setFormSavedListener(this);
            autoSaved = true;
            showDialog(SAVING_DIALOG);
            // show dialog before we execute...
            saveToDiskTask.execute();
        }

        return true;
    }

    /**
     * Create a dialog with options to save and exit, save, or quit without
     * saving
     */
    private void createQuitDialog() {
        String title;
        {
            FormController formController = Collect.getInstance().getFormController();
            title = (formController == null) ? null : formController.getFormTitle();
            if (title == null) {
                title = getString(R.string.no_form_loaded);
            }
        }

        String[] items;
        if (adminPreferences.getBoolean(AdminKeys.KEY_SAVE_MID,
                true)) {
            items = new String[]{getString(R.string.keep_changes),
                    getString(R.string.do_not_save)};
        } else {
            items = new String[]{getString(R.string.do_not_save)};
        }

        Collect.getInstance().getActivityLogger()
                .logInstanceAction(this, "createQuitDialog", "show");
        alertDialog = new AlertDialog.Builder(this)
                .setIcon(android.R.drawable.ic_dialog_info)
                .setTitle(
                        getString(R.string.quit_application, title))
                .setNeutralButton(getString(R.string.do_not_exit),
                        new DialogInterface.OnClickListener() {
                            @Override
                            public void onClick(DialogInterface dialog, int id) {

                                Collect.getInstance()
                                        .getActivityLogger()
                                        .logInstanceAction(this,
                                                "createQuitDialog", "cancel");
                                dialog.cancel();

                            }
                        })
                .setItems(items, new DialogInterface.OnClickListener() {
                    @Override
                    public void onClick(DialogInterface dialog, int which) {
                        switch (which) {

                            case 0: // save and exit
                                // this is slightly complicated because if the
                                // option is disabled in
                                // the admin menu, then case 0 actually becomes
                                // 'discard and exit'
                                // whereas if it's enabled it's 'save and exit'
                                if (adminPreferences
                                        .getBoolean(
                                                AdminKeys.KEY_SAVE_MID,
                                                true)) {
                                    Collect.getInstance()
                                            .getActivityLogger()
                                            .logInstanceAction(this,
                                                    "createQuitDialog",
                                                    "saveAndExit");
                                    saveDataToDisk(EXIT, isInstanceComplete(false),
                                            null);
                                } else {
                                    Collect.getInstance()
                                            .getActivityLogger()
                                            .logInstanceAction(this,
                                                    "createQuitDialog",
                                                    "discardAndExit");
                                    removeTempInstance();
                                    finishReturnInstance();
                                }
                                break;

                            case 1: // discard changes and exit
                                Collect.getInstance()
                                        .getActivityLogger()
                                        .logInstanceAction(this,
                                                "createQuitDialog",
                                                "discardAndExit");

                                // close all open databases of external data.
                                Collect.getInstance().getExternalDataManager().close();

                                removeTempInstance();
                                finishReturnInstance();
                                break;

                            case 2:// do nothing
                                Collect.getInstance()
                                        .getActivityLogger()
                                        .logInstanceAction(this,
                                                "createQuitDialog", "cancel");
                                break;
                        }
                    }
                }).create();
        alertDialog.show();
    }

    /**
     * this method cleans up unneeded files when the user selects 'discard and
     * exit'
     */
    private void removeTempInstance() {
        FormController formController = Collect.getInstance()
                .getFormController();

        // attempt to remove any scratch file
        File temp = SaveToDiskTask.savepointFile(formController
                .getInstancePath());
        if (temp.exists()) {
            temp.delete();
        }

        boolean erase = false;
        {
            Cursor c = null;
            try {
                c = new InstancesDao().getInstancesCursorForFilePath(formController.getInstancePath()
                        .getAbsolutePath());
                erase = (c.getCount() < 1);
            } finally {
                if (c != null) {
                    c.close();
                }
            }
        }

        // if it's not already saved, erase everything
        if (erase) {
            // delete media first
            String instanceFolder = formController.getInstancePath()
                    .getParent();
            Timber.i("Attempting to delete: %s", instanceFolder);
            int images = MediaUtils
                    .deleteImagesInFolderFromMediaProvider(formController
                            .getInstancePath().getParentFile());
            int audio = MediaUtils
                    .deleteAudioInFolderFromMediaProvider(formController
                            .getInstancePath().getParentFile());
            int video = MediaUtils
                    .deleteVideoInFolderFromMediaProvider(formController
                            .getInstancePath().getParentFile());

            Timber.i("Removed from content providers: %d image files, %d audio files and %d audio files.",
                    images, audio, video);
            File f = new File(instanceFolder);
            if (f.exists() && f.isDirectory()) {
                for (File del : f.listFiles()) {
                    Timber.i("Deleting file: %s", del.getAbsolutePath());
                    del.delete();
                }
                f.delete();
            }
        }
    }

    /**
     * Confirm clear answer dialog
     */
    private void createClearDialog(final QuestionWidget qw) {
        Collect.getInstance()
                .getActivityLogger()
                .logInstanceAction(this, "createClearDialog", "show",
                        qw.getPrompt().getIndex());
        alertDialog = new AlertDialog.Builder(this).create();
        alertDialog.setIcon(android.R.drawable.ic_dialog_info);

        alertDialog.setTitle(getString(R.string.clear_answer_ask));

        String question = qw.getPrompt().getLongText();
        if (question == null) {
            question = "";
        }
        if (question.length() > 50) {
            question = question.substring(0, 50) + "...";
        }

        alertDialog.setMessage(getString(R.string.clearanswer_confirm,
                question));

        DialogInterface.OnClickListener quitListener = new DialogInterface.OnClickListener() {

            @Override
            public void onClick(DialogInterface dialog, int i) {
                switch (i) {
                    case DialogInterface.BUTTON_POSITIVE: // yes
                        Collect.getInstance()
                                .getActivityLogger()
                                .logInstanceAction(this, "createClearDialog",
                                        "clearAnswer", qw.getPrompt().getIndex());
                        clearAnswer(qw);
                        saveAnswersForCurrentScreen(DO_NOT_EVALUATE_CONSTRAINTS);
                        break;
                    case DialogInterface.BUTTON_NEGATIVE: // no
                        Collect.getInstance()
                                .getActivityLogger()
                                .logInstanceAction(this, "createClearDialog",
                                        "cancel", qw.getPrompt().getIndex());
                        break;
                }
            }
        };
        alertDialog.setCancelable(false);
        alertDialog
                .setButton(getString(R.string.discard_answer), quitListener);
        alertDialog.setButton2(getString(R.string.clear_answer_no),
                quitListener);
        alertDialog.show();
    }

    /**
     * Creates and displays a dialog allowing the user to set the language for
     * the form.
     */
    private void createLanguageDialog() {
        Collect.getInstance().getActivityLogger()
                .logInstanceAction(this, "createLanguageDialog", "show");
        FormController formController = Collect.getInstance()
                .getFormController();
        final String[] languages = formController.getLanguages();
        int selected = -1;
        if (languages != null) {
            String language = formController.getLanguage();
            for (int i = 0; i < languages.length; i++) {
                if (language.equals(languages[i])) {
                    selected = i;
                }
            }
        }
        alertDialog = new AlertDialog.Builder(this)
                .setSingleChoiceItems(languages, selected,
                        new DialogInterface.OnClickListener() {
                            @Override
                            public void onClick(DialogInterface dialog,
                                                int whichButton) {
                                // Update the language in the content provider
                                // when selecting a new
                                // language
                                ContentValues values = new ContentValues();
                                values.put(FormsColumns.LANGUAGE,
                                        languages[whichButton]);
                                String selection = FormsColumns.FORM_FILE_PATH
                                        + "=?";
                                String[] selectArgs = {formPath};
                                int updated = formsDao.updateForm(values, selection, selectArgs);
                                Timber.i("Updated language to: %s in %d rows",
                                        languages[whichButton],
                                        updated);

                                Collect.getInstance()
                                        .getActivityLogger()
                                        .logInstanceAction(
                                                this,
                                                "createLanguageDialog",
                                                "changeLanguage."
                                                        + languages[whichButton]);
                                FormController formController = Collect
                                        .getInstance().getFormController();
                                formController
                                        .setLanguage(languages[whichButton]);
                                dialog.dismiss();
                                if (formController.currentPromptIsQuestion()) {
                                    saveAnswersForCurrentScreen(DO_NOT_EVALUATE_CONSTRAINTS);
                                }
                                refreshCurrentView();
                            }
                        })
                .setTitle(getString(R.string.change_language))
                .setNegativeButton(getString(R.string.do_not_change),
                        new DialogInterface.OnClickListener() {
                            @Override
                            public void onClick(DialogInterface dialog,
                                                int whichButton) {
                                Collect.getInstance()
                                        .getActivityLogger()
                                        .logInstanceAction(this,
                                                "createLanguageDialog",
                                                "cancel");
                            }
                        }).create();
        alertDialog.show();
    }

    /**
     * We use Android's dialog management for loading/saving progress dialogs
     */
    @Override
    protected Dialog onCreateDialog(int id) {
        switch (id) {
            case PROGRESS_DIALOG:
                Timber.e("Creating PROGRESS_DIALOG");
                Collect.getInstance()
                        .getActivityLogger()
                        .logInstanceAction(this, "onCreateDialog.PROGRESS_DIALOG",
                                "show");
                progressDialog = new ProgressDialog(this);
                DialogInterface.OnClickListener loadingButtonListener =
                        new DialogInterface.OnClickListener() {
                            @Override
                            public void onClick(DialogInterface dialog, int which) {
                                Collect.getInstance()
                                        .getActivityLogger()
                                        .logInstanceAction(this,
                                                "onCreateDialog.PROGRESS_DIALOG", "cancel");
                                dialog.dismiss();
                                formLoaderTask.setFormLoaderListener(null);
                                FormLoaderTask t = formLoaderTask;
                                formLoaderTask = null;
                                t.cancel(true);
                                t.destroy();
                                finish();
                            }
                        };
                progressDialog.setIcon(android.R.drawable.ic_dialog_info);
                progressDialog.setTitle(getString(R.string.loading_form));
                progressDialog.setMessage(getString(R.string.please_wait));
                progressDialog.setIndeterminate(true);
                progressDialog.setCancelable(false);
                progressDialog.setButton(getString(R.string.cancel_loading_form),
                        loadingButtonListener);
                return progressDialog;
            case SAVING_DIALOG:
                Timber.e("Creating SAVING_DIALOG");
                Collect.getInstance()
                        .getActivityLogger()
                        .logInstanceAction(this, "onCreateDialog.SAVING_DIALOG",
                                "show");
                progressDialog = new ProgressDialog(this);
                DialogInterface.OnClickListener cancelSavingButtonListener =
                        new DialogInterface.OnClickListener() {
                            @Override
                            public void onClick(DialogInterface dialog, int which) {
                                Collect.getInstance()
                                        .getActivityLogger()
                                        .logInstanceAction(this,
                                                "onCreateDialog.SAVING_DIALOG", "cancel");
                                dialog.dismiss();
                                cancelSaveToDiskTask();
                            }
                        };
                progressDialog.setIcon(android.R.drawable.ic_dialog_info);
                progressDialog.setTitle(getString(R.string.saving_form));
                progressDialog.setMessage(getString(R.string.please_wait));
                progressDialog.setIndeterminate(true);
                progressDialog.setOnDismissListener(new DialogInterface.OnDismissListener() {
                    @Override
                    public void onDismiss(DialogInterface dialog) {
                        Collect.getInstance()
                                .getActivityLogger()
                                .logInstanceAction(this,
                                        "onCreateDialog.SAVING_DIALOG", "OnDismissListener");
                        cancelSaveToDiskTask();
                    }
                });
                return progressDialog;

            case SAVING_IMAGE_DIALOG:
                progressDialog = new ProgressDialog(this);
                progressDialog.getWindow().requestFeature(Window.FEATURE_NO_TITLE);
                progressDialog.setMessage(getString(R.string.please_wait));
                progressDialog.setCancelable(false);

                return progressDialog;
        }
        return null;
    }

    private void cancelSaveToDiskTask() {
        synchronized (saveDialogLock) {
            if (saveToDiskTask != null) {
                saveToDiskTask.setFormSavedListener(null);
                boolean cancelled = saveToDiskTask.cancel(true);
                Timber.w("Cancelled SaveToDiskTask! (%s)", cancelled);
                saveToDiskTask = null;
            }
        }
    }

    /**
     * Dismiss any showing dialogs that we manually manage.
     */
    private void dismissDialogs() {
        Timber.e("Dismiss dialogs");
        if (alertDialog != null && alertDialog.isShowing()) {
            alertDialog.dismiss();
        }
    }

    @Override
    protected void onPause() {
        FormController formController = Collect.getInstance()
                .getFormController();
        dismissDialogs();
        // make sure we're not already saving to disk. if we are, currentPrompt
        // is getting constantly updated
        if (saveToDiskTask == null
                || saveToDiskTask.getStatus() == AsyncTask.Status.FINISHED) {
            if (currentView != null && formController != null
                    && formController.currentPromptIsQuestion()) {
                saveAnswersForCurrentScreen(DO_NOT_EVALUATE_CONSTRAINTS);
            }
        }
        if (currentView != null && currentView instanceof ODKView) {
            // stop audio if it's playing
            ((ODKView) currentView).stopAudio();
        }


        super.onPause();
    }

    @Override
    protected void onResume() {
        super.onResume();

        if (errorMessage != null) {
            if (alertDialog != null && !alertDialog.isShowing()) {
                createErrorDialog(errorMessage, EXIT);
            } else {
                return;
            }
        }

        FormController formController = Collect.getInstance().getFormController();
        Collect.getInstance().getActivityLogger().open();

        if (formLoaderTask != null) {
            formLoaderTask.setFormLoaderListener(this);
            if (formController == null
                    && formLoaderTask.getStatus() == AsyncTask.Status.FINISHED) {
                FormController fec = formLoaderTask.getFormController();
                if (fec != null) {
                    loadingComplete(formLoaderTask);
                } else {
                    dismissDialog(PROGRESS_DIALOG);
                    FormLoaderTask t = formLoaderTask;
                    formLoaderTask = null;
                    t.cancel(true);
                    t.destroy();
                    // there is no formController -- fire MainMenu activity?
                    startActivity(new Intent(this, MainMenuActivity.class));
                }
            }
        } else {
            if (formController == null) {
                // there is no formController -- fire MainMenu activity?
                startActivity(new Intent(this, MainMenuActivity.class));
                return;
            } else {
                refreshCurrentView();
            }
        }

        if (saveToDiskTask != null) {
            saveToDiskTask.setFormSavedListener(this);
        }

        // only check the buttons if it's enabled in preferences
        SharedPreferences sharedPreferences = PreferenceManager
                .getDefaultSharedPreferences(this);
        String navigation = sharedPreferences.getString(
                PreferenceKeys.KEY_NAVIGATION,
                PreferenceKeys.KEY_NAVIGATION);
        if (navigation.contains(PreferenceKeys.NAVIGATION_BUTTONS)) {
            showNavigationButtons = true;
        }

        if (showNavigationButtons) {
            backButton.setVisibility(View.VISIBLE);
            nextButton.setVisibility(View.VISIBLE);
        } else {
            backButton.setVisibility(View.GONE);
            nextButton.setVisibility(View.GONE);
        }
    }

    @Override
    public boolean onKeyDown(int keyCode, KeyEvent event) {
        switch (keyCode) {
            case KeyEvent.KEYCODE_BACK:
                Collect.getInstance().getActivityLogger()
                        .logInstanceAction(this, "onKeyDown.KEYCODE_BACK", "quit");
                createQuitDialog();
                return true;
            case KeyEvent.KEYCODE_DPAD_RIGHT:
                if (event.isAltPressed() && !beenSwiped) {
                    beenSwiped = true;
                    Collect.getInstance()
                            .getActivityLogger()
                            .logInstanceAction(this,
                                    "onKeyDown.KEYCODE_DPAD_RIGHT", "showNext");
                    showNextView();
                    return true;
                }
                break;
            case KeyEvent.KEYCODE_DPAD_LEFT:
                if (event.isAltPressed() && !beenSwiped) {
                    beenSwiped = true;
                    Collect.getInstance()
                            .getActivityLogger()
                            .logInstanceAction(this, "onKeyDown.KEYCODE_DPAD_LEFT",
                                    "showPrevious");
                    showPreviousView();
                    return true;
                }
                break;
        }
        return super.onKeyDown(keyCode, event);
    }

    @Override
    protected void onDestroy() {
        if (formLoaderTask != null) {
            formLoaderTask.setFormLoaderListener(null);
            // We have to call cancel to terminate the thread, otherwise it
            // lives on and retains the FEC in memory.
            // but only if it's done, otherwise the thread never returns
            if (formLoaderTask.getStatus() == AsyncTask.Status.FINISHED) {
                FormLoaderTask t = formLoaderTask;
                formLoaderTask = null;
                t.cancel(true);
                t.destroy();
            }
        }
        if (saveToDiskTask != null) {
            saveToDiskTask.setFormSavedListener(null);
            // We have to call cancel to terminate the thread, otherwise it
            // lives on and retains the FEC in memory.
            if (saveToDiskTask.getStatus() == AsyncTask.Status.FINISHED) {
                saveToDiskTask.cancel(true);
                saveToDiskTask = null;
            }
        }

        super.onDestroy();

    }

    private int animationCompletionSet = 0;

    private void afterAllAnimations() {
        Timber.i("afterAllAnimations");
        if (staleView != null) {
            if (staleView instanceof ODKView) {
                // http://code.google.com/p/android/issues/detail?id=8488
                ((ODKView) staleView).recycleDrawables();
            }
            staleView = null;
        }

        if (currentView != null && currentView instanceof ODKView) {
            ((ODKView) currentView).setFocus(this);
        }
        beenSwiped = false;
    }

    @Override
    public void onAnimationEnd(Animation animation) {
        Timber.i("onAnimationEnd %s",
<<<<<<< HEAD
                ((animation == mInAnimation) ? "in"
                        : ((animation == mOutAnimation) ? "out" : "other")));
        if (mInAnimation == animation) {
            mAnimationCompletionSet |= 1;
        } else if (mOutAnimation == animation) {
            mAnimationCompletionSet |= 2;
=======
                ((animation == inAnimation) ? "in"
                : ((animation == outAnimation) ? "out" : "other")));
        if (inAnimation == animation) {
            animationCompletionSet |= 1;
        } else if (outAnimation == animation) {
            animationCompletionSet |= 2;
>>>>>>> b96ee9ce
        } else {
            Timber.e("Unexpected animation");
        }

        if (animationCompletionSet == 3) {
            this.afterAllAnimations();
        }
    }

    @Override
    public void onAnimationRepeat(Animation animation) {
        // Added by AnimationListener interface.
        Timber.i("onAnimationRepeat %s",
<<<<<<< HEAD
                ((animation == mInAnimation) ? "in"
                        : ((animation == mOutAnimation) ? "out" : "other")));
=======
                ((animation == inAnimation) ? "in"
                : ((animation == outAnimation) ? "out" : "other")));
>>>>>>> b96ee9ce
    }

    @Override
    public void onAnimationStart(Animation animation) {
        // Added by AnimationListener interface.
        Timber.i("onAnimationStart %s",
<<<<<<< HEAD
                ((animation == mInAnimation) ? "in"
                        : ((animation == mOutAnimation) ? "out" : "other")));
=======
                ((animation == inAnimation) ? "in"
                : ((animation == outAnimation) ? "out" : "other")));
>>>>>>> b96ee9ce
    }

    /**
     * loadingComplete() is called by FormLoaderTask once it has finished
     * loading a form.
     */
    @Override
    public void loadingComplete(FormLoaderTask task) {
        dismissDialog(PROGRESS_DIALOG);

        final FormController formController = task.getFormController();
        int requestCode = task.getRequestCode(); // these are bogus if
        // pendingActivityResult is
        // false
        int resultCode = task.getResultCode();
        Intent intent = task.getIntent();

        formLoaderTask.setFormLoaderListener(null);
        FormLoaderTask t = formLoaderTask;
        formLoaderTask = null;
        t.cancel(true);
        t.destroy();
        Collect.getInstance().setFormController(formController);
        supportInvalidateOptionsMenu();

        Collect.getInstance().setExternalDataManager(task.getExternalDataManager());

        // Set the language if one has already been set in the past
        String[] languageTest = formController.getLanguages();
        if (languageTest != null) {
            String defaultLanguage = formController.getLanguage();
            String newLanguage = "";
            Cursor c = null;
            try {
                c = formsDao.getFormsCursorForFormFilePath(formPath);
                if (c.getCount() == 1) {
                    c.moveToFirst();
                    newLanguage = c.getString(c
                            .getColumnIndex(FormsColumns.LANGUAGE));
                }
            } finally {
                if (c != null) {
                    c.close();
                }
            }

            // if somehow we end up with a bad language, set it to the default
            try {
                formController.setLanguage(newLanguage);
            } catch (Exception e) {
                Timber.e("Ended up with a bad language. %s", newLanguage);
                formController.setLanguage(defaultLanguage);
            }
        }

        boolean pendingActivityResult = task.hasPendingActivityResult();

        if (pendingActivityResult) {
            // set the current view to whatever group we were at...
            refreshCurrentView();
            // process the pending activity request...
            onActivityResult(requestCode, resultCode, intent);
            return;
        }

        // it can be a normal flow for a pending activity result to restore from
        // a savepoint
        // (the call flow handled by the above if statement). For all other use
        // cases, the
        // user should be notified, as it means they wandered off doing other
        // things then
        // returned to ODK Collect and chose Edit Saved Form, but that the
        // savepoint for that
        // form is newer than the last saved version of their form data.

        boolean hasUsedSavepoint = task.hasUsedSavepoint();

        if (hasUsedSavepoint) {
            runOnUiThread(new Runnable() {
                @Override
                public void run() {
                    ToastUtils.showLongToast(R.string.savepoint_used);
                }
            });
        }

        // Set saved answer path
        if (formController.getInstancePath() == null) {

            // Create new answer folder.
            String time = new SimpleDateFormat("yyyy-MM-dd_HH-mm-ss",
                    Locale.ENGLISH).format(Calendar.getInstance().getTime());
            String file = formPath.substring(formPath.lastIndexOf('/') + 1,
                    formPath.lastIndexOf('.'));
            String path = Collect.INSTANCES_PATH + File.separator + file + "_"
                    + time;
            if (FileUtils.createFolder(path)) {
                formController.setInstancePath(new File(path + File.separator
                        + file + "_" + time + ".xml"));
            }
        } else {
            Intent reqIntent = getIntent();
            boolean showFirst = reqIntent.getBooleanExtra("start", false);

            if (!showFirst) {
                // we've just loaded a saved form, so start in the hierarchy view
                Intent i = new Intent(this, FormHierarchyActivity.class);
                String formMode = reqIntent.getStringExtra(ApplicationConstants.BundleKeys.FORM_MODE);
                if (formMode == null || ApplicationConstants.FormModes.EDIT_SAVED.equalsIgnoreCase(formMode)) {
                    i.putExtra(ApplicationConstants.BundleKeys.FORM_MODE, ApplicationConstants.FormModes.EDIT_SAVED);
                    startActivity(i);
                    return; // so we don't show the intro screen before jumping to the hierarchy
                } else {
                    if (ApplicationConstants.FormModes.VIEW_SENT.equalsIgnoreCase(formMode)) {
                        i.putExtra(ApplicationConstants.BundleKeys.FORM_MODE, ApplicationConstants.FormModes.VIEW_SENT);
                        startActivity(i);
                    }
                    finish();
                }
            }
        }

        refreshCurrentView();
    }

    /**
     * called by the FormLoaderTask if something goes wrong.
     */
    @Override
    public void loadingError(String errorMsg) {
        dismissDialog(PROGRESS_DIALOG);
        if (errorMsg != null) {
            createErrorDialog(errorMsg, EXIT);
        } else {
            createErrorDialog(getString(R.string.parse_error), EXIT);
        }
    }

    /**
     * Called by SavetoDiskTask if everything saves correctly.
     */
    @Override
    public void savingComplete(SaveResult saveResult) {
        dismissDialog(SAVING_DIALOG);

        int saveStatus = saveResult.getSaveResult();
        switch (saveStatus) {
            case SaveToDiskTask.SAVED:
                ToastUtils.showShortToast(R.string.data_saved_ok);
                sendSavedBroadcast();
                break;
            case SaveToDiskTask.SAVED_AND_EXIT:
                ToastUtils.showShortToast(R.string.data_saved_ok);
                sendSavedBroadcast();
                finishReturnInstance();
                break;
            case SaveToDiskTask.SAVE_ERROR:
                String message;
                if (saveResult.getSaveErrorMessage() != null) {
                    message = getString(R.string.data_saved_error) + ": "
                            + saveResult.getSaveErrorMessage();
                } else {
                    message = getString(R.string.data_saved_error);
                }
                ToastUtils.showLongToast(message);
                break;
            case SaveToDiskTask.ENCRYPTION_ERROR:
                ToastUtils.showLongToast(String.format(getString(R.string.encryption_error_message),
                        saveResult.getSaveErrorMessage()));
                finishReturnInstance();
                break;
            case FormEntryController.ANSWER_CONSTRAINT_VIOLATED:
            case FormEntryController.ANSWER_REQUIRED_BUT_EMPTY:
                refreshCurrentView();

                // get constraint behavior preference value with appropriate default
                String constraintBehavior = PreferenceManager.getDefaultSharedPreferences(this)
                        .getString(PreferenceKeys.KEY_CONSTRAINT_BEHAVIOR,
                                PreferenceKeys.CONSTRAINT_BEHAVIOR_DEFAULT);

                // an answer constraint was violated, so we need to display the proper toast(s)
                // if constraint behavior is on_swipe, this will happen if we do a 'swipe' to the
                // next question
                if (constraintBehavior.equals(PreferenceKeys.CONSTRAINT_BEHAVIOR_ON_SWIPE)) {
                    next();
                } else {
                    // otherwise, we can get the proper toast(s) by saving with constraint check
                    saveAnswersForCurrentScreen(EVALUATE_CONSTRAINTS);
                }

                break;
        }
    }

    @Override
    public void onProgressStep(String stepMessage) {
        this.stepMessage = stepMessage;
        if (progressDialog != null) {
            progressDialog.setMessage(getString(R.string.please_wait) + "\n\n" + stepMessage);
        }
    }

    /**
     * Checks the database to determine if the current instance being edited has
     * already been 'marked completed'. A form can be 'unmarked' complete and
     * then resaved.
     *
     * @return true if form has been marked completed, false otherwise.
     */
    private boolean isInstanceComplete(boolean end) {
        FormController formController = Collect.getInstance()
                .getFormController();
        // default to false if we're mid form
        boolean complete = false;

        // if we're at the end of the form, then check the preferences
        if (end) {
            // First get the value from the preferences
            SharedPreferences sharedPreferences = PreferenceManager
                    .getDefaultSharedPreferences(this);
            complete = sharedPreferences.getBoolean(
                    PreferenceKeys.KEY_COMPLETED_DEFAULT, true);
        }

        // Then see if we've already marked this form as complete before
        Cursor c = null;
        try {
            c = new InstancesDao().getInstancesCursorForFilePath(formController.getInstancePath()
                    .getAbsolutePath());
            if (c != null && c.getCount() > 0) {
                c.moveToFirst();
                String status = c.getString(c
                        .getColumnIndex(InstanceColumns.STATUS));
                if (InstanceProviderAPI.STATUS_COMPLETE.compareTo(status) == 0) {
                    complete = true;
                }
            }
        } finally {
            if (c != null) {
                c.close();
            }
        }
        return complete;
    }

    public void next() {
        if (!beenSwiped) {
            beenSwiped = true;
            showNextView();
        }
    }

    /**
     * Returns the instance that was just filled out to the calling activity, if
     * requested.
     */
    private void finishReturnInstance() {
        FormController formController = Collect.getInstance()
                .getFormController();
        String action = getIntent().getAction();
        if (Intent.ACTION_PICK.equals(action)
                || Intent.ACTION_EDIT.equals(action)) {
            // caller is waiting on a picked form
            Cursor c = null;
            try {
                c = new InstancesDao().getInstancesCursorForFilePath(formController.getInstancePath()
                        .getAbsolutePath());
                if (c.getCount() > 0) {
                    // should only be one...
                    c.moveToFirst();
                    String id = c.getString(c
                            .getColumnIndex(InstanceColumns._ID));
                    Uri instance = Uri.withAppendedPath(
                            InstanceColumns.CONTENT_URI, id);
                    setResult(RESULT_OK, new Intent().setData(instance));
                }
            } finally {
                if (c != null) {
                    c.close();
                }
            }
        }
        finish();
    }

    @Override
    public boolean onDown(MotionEvent e) {
        return false;
    }

    @Override
    public boolean onFling(MotionEvent e1, MotionEvent e2, float velocityX,
                           float velocityY) {
        // only check the swipe if it's enabled in preferences
        SharedPreferences sharedPreferences = PreferenceManager
                .getDefaultSharedPreferences(this);
        String navigation = sharedPreferences.getString(
                PreferenceKeys.KEY_NAVIGATION,
                PreferenceKeys.NAVIGATION_SWIPE);
        Boolean doSwipe = false;
        if (navigation.contains(PreferenceKeys.NAVIGATION_SWIPE)) {
            doSwipe = true;
        }
        if (doSwipe) {
            // Looks for user swipes. If the user has swiped, move to the
            // appropriate screen.

            // for all screens a swipe is left/right of at least
            // .25" and up/down of less than .25"
            // OR left/right of > .5"
            DisplayMetrics dm = new DisplayMetrics();
            getWindowManager().getDefaultDisplay().getMetrics(dm);
            int xpixellimit = (int) (dm.xdpi * .25);
            int ypixellimit = (int) (dm.ydpi * .25);

            if (currentView != null && currentView instanceof ODKView) {
                if (((ODKView) currentView).suppressFlingGesture(e1, e2,
                        velocityX, velocityY)) {
                    return false;
                }
            }

            if (beenSwiped) {
                return false;
            }

            if ((Math.abs(e1.getX() - e2.getX()) > xpixellimit && Math.abs(e1
                    .getY() - e2.getY()) < ypixellimit)
                    || Math.abs(e1.getX() - e2.getX()) > xpixellimit * 2) {
                beenSwiped = true;
                if (velocityX > 0) {
                    if (e1.getX() > e2.getX()) {
                        Timber.e("showNextView VelocityX is bogus! %f > %f", e1.getX(), e2.getX());
                        Collect.getInstance().getActivityLogger()
                                .logInstanceAction(this, "onFling", "showNext");
                        showNextView();
                    } else {
                        Collect.getInstance()
                                .getActivityLogger()
                                .logInstanceAction(this, "onFling",
                                        "showPrevious");
                        showPreviousView();
                    }
                } else {
                    if (e1.getX() < e2.getX()) {
                        Timber.e("showPreviousView VelocityX is bogus! %f < %f", e1.getX(), e2.getX());
                        Collect.getInstance()
                                .getActivityLogger()
                                .logInstanceAction(this, "onFling",
                                        "showPrevious");
                        showPreviousView();
                    } else {
                        Collect.getInstance().getActivityLogger()
                                .logInstanceAction(this, "onFling", "showNext");
                        showNextView();
                    }
                }
                return true;
            }
        }

        return false;
    }

    @Override
    public void onLongPress(MotionEvent e) {
    }

    @Override
    public boolean onScroll(MotionEvent e1, MotionEvent e2, float distanceX,
                            float distanceY) {
        // The onFling() captures the 'up' event so our view thinks it gets long
        // pressed.
        // We don't wnat that, so cancel it.
        if (currentView != null) {
            currentView.cancelLongPress();
        }
        return false;
    }

    @Override
    public void onShowPress(MotionEvent e) {
    }

    @Override
    public boolean onSingleTapUp(MotionEvent e) {
        return false;
    }

    @Override
    public void advance() {
        next();
    }

    @Override
    protected void onStart() {
        super.onStart();
        Collect.getInstance().getActivityLogger().logOnStart(this);
    }

    @Override
    protected void onStop() {
        Collect.getInstance().getActivityLogger().logOnStop(this);
        super.onStop();
    }

    private void sendSavedBroadcast() {
        Intent i = new Intent();
        i.setAction("org.odk.collect.android.FormSaved");
        this.sendBroadcast(i);
    }

    @Override
    public void onSavePointError(String errorMessage) {
        if (errorMessage != null && errorMessage.trim().length() > 0) {
            ToastUtils.showLongToast(getString(R.string.save_point_error, errorMessage));
        }
    }

    /**
     * Used whenever we need to show empty view and be able to recognize it from the code
     */
    class EmptyView extends View {

        public EmptyView(Context context) {
            super(context);
        }
    }
}<|MERGE_RESOLUTION|>--- conflicted
+++ resolved
@@ -264,7 +264,6 @@
             }
         });
 
-<<<<<<< HEAD
         toolbar.findViewById(R.id.menu_goto).setOnClickListener(new OnClickListener() {
             @Override
             public void onClick(View v) {
@@ -287,10 +286,7 @@
         if (!hasHardwareMenu) {
             setSupportActionBar(toolbar);
         }
-        mFormsDao = new FormsDao();
-=======
         formsDao = new FormsDao();
->>>>>>> b96ee9ce
 
         errorMessage = null;
 
@@ -2431,21 +2427,12 @@
     @Override
     public void onAnimationEnd(Animation animation) {
         Timber.i("onAnimationEnd %s",
-<<<<<<< HEAD
-                ((animation == mInAnimation) ? "in"
-                        : ((animation == mOutAnimation) ? "out" : "other")));
-        if (mInAnimation == animation) {
-            mAnimationCompletionSet |= 1;
-        } else if (mOutAnimation == animation) {
-            mAnimationCompletionSet |= 2;
-=======
                 ((animation == inAnimation) ? "in"
                 : ((animation == outAnimation) ? "out" : "other")));
         if (inAnimation == animation) {
             animationCompletionSet |= 1;
         } else if (outAnimation == animation) {
             animationCompletionSet |= 2;
->>>>>>> b96ee9ce
         } else {
             Timber.e("Unexpected animation");
         }
@@ -2459,26 +2446,16 @@
     public void onAnimationRepeat(Animation animation) {
         // Added by AnimationListener interface.
         Timber.i("onAnimationRepeat %s",
-<<<<<<< HEAD
-                ((animation == mInAnimation) ? "in"
-                        : ((animation == mOutAnimation) ? "out" : "other")));
-=======
                 ((animation == inAnimation) ? "in"
                 : ((animation == outAnimation) ? "out" : "other")));
->>>>>>> b96ee9ce
     }
 
     @Override
     public void onAnimationStart(Animation animation) {
         // Added by AnimationListener interface.
         Timber.i("onAnimationStart %s",
-<<<<<<< HEAD
-                ((animation == mInAnimation) ? "in"
-                        : ((animation == mOutAnimation) ? "out" : "other")));
-=======
                 ((animation == inAnimation) ? "in"
                 : ((animation == outAnimation) ? "out" : "other")));
->>>>>>> b96ee9ce
     }
 
     /**
