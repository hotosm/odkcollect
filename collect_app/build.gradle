--- conflicted
+++ resolved
@@ -205,19 +205,12 @@
         exclude group: 'org.apache.httpcomponents'
     }
 
-<<<<<<< HEAD
     implementation group: 'com.evernote', name: 'android-job', version: '1.2.5'
-    implementation group: 'commons-io', name: 'commons-io', version: '2.5'
-    implementation group: 'net.sf.kxml', name: 'kxml2', version: '2.3.0'
-    implementation group: 'net.sf.opencsv', name: 'opencsv', version: '2.3'
-    implementation(group: 'org.opendatakit', name: 'opendatakit-javarosa', version: '2.9.0-SNAPSHOT') {
-=======
     implementation "com.rarepebble:colorpicker:2.3.1"
     implementation "commons-io:commons-io:2.6"
     implementation "net.sf.kxml:kxml2:2.3.0"
     implementation "net.sf.opencsv:opencsv:2.3"
     implementation("org.opendatakit:opendatakit-javarosa:2.9.0") {
->>>>>>> c1d7635b
         exclude module: 'joda-time'
     }
 
