/*
 * Copyright (C) 2009 University of Washington
 *
 * Licensed under the Apache License, Version 2.0 (the "License"); you may not use this file except
 * in compliance with the License. You may obtain a copy of the License at
 *
 * http://www.apache.org/licenses/LICENSE-2.0
 *
 * Unless required by applicable law or agreed to in writing, software distributed under the License
 * is distributed on an "AS IS" BASIS, WITHOUT WARRANTIES OR CONDITIONS OF ANY KIND, either express
 * or implied. See the License for the specific language governing permissions and limitations under
 * the License.
 */

package org.odk.collect.android.activities;

import android.app.Activity;
import android.app.AlertDialog;
import android.app.Dialog;
import android.app.ProgressDialog;
import android.content.ContentValues;
import android.content.Context;
import android.content.DialogInterface;
import android.content.Intent;
import android.content.SharedPreferences;
import android.database.Cursor;
import android.graphics.Color;
import android.net.Uri;
import android.os.AsyncTask;
import android.os.Bundle;
import android.preference.PreferenceManager;
import android.provider.MediaStore.Images;
import android.text.InputFilter;
import android.text.Spanned;
import android.util.DisplayMetrics;
import android.util.Log;
import android.view.ContextMenu;
import android.view.ContextMenu.ContextMenuInfo;
import android.view.GestureDetector;
import android.view.GestureDetector.OnGestureListener;
import android.view.Gravity;
import android.view.KeyEvent;
import android.view.LayoutInflater;
import android.view.Menu;
import android.view.MenuItem;
import android.view.MotionEvent;
import android.view.View;
import android.view.View.OnClickListener;
import android.view.ViewGroup.LayoutParams;
import android.view.animation.Animation;
import android.view.animation.Animation.AnimationListener;
import android.view.animation.AnimationUtils;
import android.view.inputmethod.InputMethodManager;
import android.widget.Button;
import android.widget.CheckBox;
import android.widget.EditText;
import android.widget.ImageButton;
import android.widget.LinearLayout;
import android.widget.RelativeLayout;
import android.widget.TextView;
import android.widget.Toast;

import org.javarosa.core.model.FormIndex;
import org.javarosa.core.model.data.IAnswerData;
import org.javarosa.core.model.instance.TreeElement;
import org.javarosa.form.api.FormEntryCaption;
import org.javarosa.form.api.FormEntryController;
import org.javarosa.form.api.FormEntryPrompt;
import org.odk.collect.android.R;
import org.odk.collect.android.application.Collect;
import org.odk.collect.android.exception.JavaRosaException;
import org.odk.collect.android.listeners.AdvanceToNextListener;
import org.odk.collect.android.listeners.FormLoaderListener;
import org.odk.collect.android.listeners.FormSavedListener;
import org.odk.collect.android.listeners.SavePointListener;
import org.odk.collect.android.logic.FormController;
import org.odk.collect.android.logic.FormController.FailedConstraint;
import org.odk.collect.android.preferences.AdminPreferencesActivity;
import org.odk.collect.android.preferences.PreferencesActivity;
import org.odk.collect.android.provider.FormsProviderAPI.FormsColumns;
import org.odk.collect.android.provider.InstanceProviderAPI;
import org.odk.collect.android.provider.InstanceProviderAPI.InstanceColumns;
import org.odk.collect.android.tasks.FormLoaderTask;
import org.odk.collect.android.tasks.SavePointTask;
import org.odk.collect.android.tasks.SaveResult;
import org.odk.collect.android.tasks.SaveToDiskTask;
import org.odk.collect.android.utilities.CompatibilityUtils;
import org.odk.collect.android.utilities.FileUtils;
import org.odk.collect.android.utilities.MediaUtils;
import org.odk.collect.android.views.ODKView;
import org.odk.collect.android.widgets.QuestionWidget;
import org.odk.collect.android.widgets.StringWidget;

import java.io.File;
import java.io.FileFilter;
import java.text.SimpleDateFormat;
import java.util.Calendar;
import java.util.LinkedHashMap;
import java.util.List;
import java.util.Locale;

/**
 * FormEntryActivity is responsible for displaying questions, animating
 * transitions between questions, and allowing the user to enter data.
 *
 * @author Carl Hartung (carlhartung@gmail.com)
 * @author Thomas Smyth, Sassafras Tech Collective (tom@sassafrastech.com; constraint behavior
 *         option)
 */
public class FormEntryActivity extends Activity implements AnimationListener,
        FormLoaderListener, FormSavedListener, AdvanceToNextListener,
        OnGestureListener, SavePointListener {
    private static final String t = "FormEntryActivity";

    // save with every swipe forward or back. Timings indicate this takes .25
    // seconds.
    // if it ever becomes an issue, this value can be changed to save every n'th
    // screen.
    private static final int SAVEPOINT_INTERVAL = 1;

    // Defines for FormEntryActivity
    private static final boolean EXIT = true;
    private static final boolean DO_NOT_EXIT = false;
    private static final boolean EVALUATE_CONSTRAINTS = true;
    private static final boolean DO_NOT_EVALUATE_CONSTRAINTS = false;

    // Request codes for returning data from specified intent.
    public static final int IMAGE_CAPTURE = 1;
    public static final int BARCODE_CAPTURE = 2;
    public static final int AUDIO_CAPTURE = 3;
    public static final int VIDEO_CAPTURE = 4;
    public static final int LOCATION_CAPTURE = 5;
    public static final int HIERARCHY_ACTIVITY = 6;
    public static final int IMAGE_CHOOSER = 7;
    public static final int AUDIO_CHOOSER = 8;
    public static final int VIDEO_CHOOSER = 9;
    public static final int EX_STRING_CAPTURE = 10;
    public static final int EX_INT_CAPTURE = 11;
    public static final int EX_DECIMAL_CAPTURE = 12;
    public static final int DRAW_IMAGE = 13;
    public static final int SIGNATURE_CAPTURE = 14;
    public static final int ANNOTATE_IMAGE = 15;
    public static final int ALIGNED_IMAGE = 16;
    public static final int BEARING_CAPTURE = 17;
    public static final int EX_GROUP_CAPTURE = 18;
    public static final int OSM_CAPTURE = 19;
    public static final int GEOSHAPE_CAPTURE = 20;
    public static final int GEOTRACE_CAPTURE = 21;

    // Extra returned from gp activity
    public static final String LOCATION_RESULT = "LOCATION_RESULT";
    public static final String BEARING_RESULT = "BEARING_RESULT";
    public static final String GEOSHAPE_RESULTS = "GEOSHAPE_RESULTS";
    public static final String GEOTRACE_RESULTS = "GEOTRACE_RESULTS";

    public static final String KEY_INSTANCES = "instances";
    public static final String KEY_SUCCESS = "success";
    public static final String KEY_ERROR = "error";

    // Identifies the gp of the form used to launch form entry
    public static final String KEY_FORMPATH = "formpath";

    // Identifies whether this is a new form, or reloading a form after a screen
    // rotation (or similar)
    private static final String NEWFORM = "newform";
    // these are only processed if we shut down and are restoring after an
    // external intent fires

    public static final String KEY_INSTANCEPATH = "instancepath";
    public static final String KEY_XPATH = "xpath";
    public static final String KEY_XPATH_WAITING_FOR_DATA = "xpathwaiting";

    // Tracks whether we are autosaving
    public static final String KEY_AUTO_SAVED = "autosaved";

    private static final int MENU_LANGUAGES = Menu.FIRST;
    private static final int MENU_HIERARCHY_VIEW = Menu.FIRST + 1;
    private static final int MENU_SAVE = Menu.FIRST + 2;
    private static final int MENU_PREFERENCES = Menu.FIRST + 3;

    private static final int PROGRESS_DIALOG = 1;
    private static final int SAVING_DIALOG = 2;

    private boolean mAutoSaved;

    // Random ID
    private static final int DELETE_REPEAT = 654321;

    private String mFormPath;
    private GestureDetector mGestureDetector;

    private Animation mInAnimation;
    private Animation mOutAnimation;
    private View mStaleView = null;

    private LinearLayout mQuestionHolder;
    private View mCurrentView;

    private AlertDialog mAlertDialog;
    private ProgressDialog mProgressDialog;
    private String mErrorMessage;
    private boolean mShownAlertDialogIsGroupRepeat;

    // used to limit forward/backward swipes to one per question
    private boolean mBeenSwiped = false;

    private final Object saveDialogLock = new Object();
    private int viewCount = 0;

    private FormLoaderTask mFormLoaderTask;
    private SaveToDiskTask mSaveToDiskTask;

    private ImageButton mNextButton;
    private ImageButton mBackButton;

    private String stepMessage = "";

    enum AnimationType {
        LEFT, RIGHT, FADE
    }

    private SharedPreferences mAdminPreferences;

    /** Called when the activity is first created. */
    @Override
    public void onCreate(Bundle savedInstanceState) {
        super.onCreate(savedInstanceState);

        // must be at the beginning of any activity that can be called from an
        // external intent
        try {
            Collect.createODKDirs();
        } catch (RuntimeException e) {
            createErrorDialog(e.getMessage(), EXIT);
            return;
        }

        setContentView(R.layout.form_entry);
        setTitle(getString(R.string.app_name) + " > "
                + getString(R.string.loading_form));

        mErrorMessage = null;

        mBeenSwiped = false;
<<<<<<< HEAD
		mAlertDialog = null;
		mCurrentView = null;
		mInAnimation = null;
		mOutAnimation = null;
		mGestureDetector = new GestureDetector(this, this);
		mQuestionHolder = (LinearLayout) findViewById(R.id.questionholder);

		// get admin preference settings
		mAdminPreferences = getSharedPreferences(
				AdminPreferencesActivity.ADMIN_PREFERENCES, 0);

		mNextButton = (ImageButton) findViewById(R.id.form_forward_button);
		mNextButton.setOnClickListener(new OnClickListener() {
			@Override
			public void onClick(View v) {
				mBeenSwiped = true;
				showNextView();
			}
		});

		mBackButton = (ImageButton) findViewById(R.id.form_back_button);
		mBackButton.setOnClickListener(new OnClickListener() {
			@Override
			public void onClick(View v) {
				mBeenSwiped = true;
				showPreviousView();
			}
		});

		String startingXPath = null;
		String waitingXPath = null;
		String instancePath = null;
		Boolean newForm = true;
		mAutoSaved = false;
		if (savedInstanceState != null) {
			if (savedInstanceState.containsKey(KEY_FORMPATH)) {
				mFormPath = savedInstanceState.getString(KEY_FORMPATH);
			}
			if (savedInstanceState.containsKey(KEY_INSTANCEPATH)) {
				instancePath = savedInstanceState.getString(KEY_INSTANCEPATH);
			}
			if (savedInstanceState.containsKey(KEY_XPATH)) {
				startingXPath = savedInstanceState.getString(KEY_XPATH);
				Log.i(t, "startingXPath is: " + startingXPath);
			}
			if (savedInstanceState.containsKey(KEY_XPATH_WAITING_FOR_DATA)) {
				waitingXPath = savedInstanceState
						.getString(KEY_XPATH_WAITING_FOR_DATA);
				Log.i(t, "waitingXPath is: " + waitingXPath);
			}
			if (savedInstanceState.containsKey(NEWFORM)) {
				newForm = savedInstanceState.getBoolean(NEWFORM, true);
			}
			if (savedInstanceState.containsKey(KEY_ERROR)) {
				mErrorMessage = savedInstanceState.getString(KEY_ERROR);
			}
			if (savedInstanceState.containsKey(KEY_AUTO_SAVED)) {
			    mAutoSaved = savedInstanceState.getBoolean(KEY_AUTO_SAVED);
			}
		}

		// If a parse error message is showing then nothing else is loaded
		// Dialogs mid form just disappear on rotation.
		if (mErrorMessage != null) {
			createErrorDialog(mErrorMessage, EXIT);
			return;
		}

		// Check to see if this is a screen flip or a new form load.
		Object data = getLastNonConfigurationInstance();
		if (data instanceof FormLoaderTask) {
			mFormLoaderTask = (FormLoaderTask) data;
		} else if (data instanceof SaveToDiskTask) {
			mSaveToDiskTask = (SaveToDiskTask) data;
		} else if (data == null) {
			if (!newForm) {
				if (Collect.getInstance().getFormController() != null) {
					refreshCurrentView();
				} else {
					Log.w(t, "Reloading form and restoring state.");
					// we need to launch the form loader to load the form
					// controller...
					mFormLoaderTask = new FormLoaderTask(instancePath,
							startingXPath, waitingXPath);
					Collect.getInstance().getActivityLogger()
							.logAction(this, "formReloaded", mFormPath);
					// TODO: this doesn' work (dialog does not get removed):
					// showDialog(PROGRESS_DIALOG);
					// show dialog before we execute...
					mFormLoaderTask.execute(mFormPath);
				}
				return;
			}

			// Not a restart from a screen orientation change (or other).
			Collect.getInstance().setFormController(null);
			CompatibilityUtils.invalidateOptionsMenu(this);

			Intent intent = getIntent();
			if (intent != null) {
				Uri uri = intent.getData();

				if (getContentResolver().getType(uri).equals(InstanceColumns.CONTENT_ITEM_TYPE)) {
					// get the formId and version for this instance...
					String jrFormId = null;
					String jrVersion = null;
					{
						Cursor instanceCursor = null;
						try {
							instanceCursor = getContentResolver().query(uri,
									null, null, null, null);
							if (instanceCursor.getCount() != 1) {
								this.createErrorDialog(getString(R.string.bad_uri) + uri, EXIT);
								return;
							} else {
								instanceCursor.moveToFirst();
								instancePath = instanceCursor
										.getString(instanceCursor
												.getColumnIndex(InstanceColumns.INSTANCE_FILE_PATH));
								Collect.getInstance()
										.getActivityLogger()
										.logAction(this, "instanceLoaded",
												instancePath);

								jrFormId = instanceCursor
										.getString(instanceCursor
												.getColumnIndex(InstanceColumns.JR_FORM_ID));
								int idxJrVersion = instanceCursor
										.getColumnIndex(InstanceColumns.JR_VERSION);

								jrVersion = instanceCursor.isNull(idxJrVersion) ? null
										: instanceCursor
												.getString(idxJrVersion);
							}
						} finally {
							if (instanceCursor != null) {
								instanceCursor.close();
							}
						}
					}

					String[] selectionArgs;
					String selection;

					if (jrVersion == null) {
						selectionArgs = new String[] { jrFormId };
						selection = FormsColumns.JR_FORM_ID + "=? AND "
								+ FormsColumns.JR_VERSION + " IS NULL";
					} else {
						selectionArgs = new String[] { jrFormId, jrVersion };
						selection = FormsColumns.JR_FORM_ID + "=? AND "
								+ FormsColumns.JR_VERSION + "=?";
					}

					{
						Cursor formCursor = null;
						try {
							formCursor = getContentResolver().query(
									FormsColumns.CONTENT_URI, null, selection,
									selectionArgs, null);
							if (formCursor.getCount() == 1) {
								formCursor.moveToFirst();
								mFormPath = formCursor
										.getString(formCursor
												.getColumnIndex(FormsColumns.FORM_FILE_PATH));
							} else if (formCursor.getCount() < 1) {
								this.createErrorDialog(
										getString(
												R.string.parent_form_not_present,
												jrFormId)
												+ ((jrVersion == null) ? ""
														: "\n"
																+ getString(R.string.version)
																+ " "
																+ jrVersion),
										EXIT);
								return;
							} else if (formCursor.getCount() > 1) {
								// still take the first entry, but warn that
								// there are multiple rows.
								// user will need to hand-edit the SQLite
								// database to fix it.
								formCursor.moveToFirst();
								mFormPath = formCursor.getString(formCursor.getColumnIndex(FormsColumns.FORM_FILE_PATH));
								this.createErrorDialog(getString(R.string.survey_multiple_forms_error),	EXIT);
                                return;
							}
						} finally {
							if (formCursor != null) {
								formCursor.close();
							}
						}
					}
				} else if (getContentResolver().getType(uri).equals(FormsColumns.CONTENT_ITEM_TYPE)) {
					Cursor c = null;
					try {
						c = getContentResolver().query(uri, null, null, null,
								null);
						if (c.getCount() != 1) {
							this.createErrorDialog(getString(R.string.bad_uri) + uri, EXIT);
							return;
						} else {
							c.moveToFirst();
							mFormPath = c.getString(c.getColumnIndex(FormsColumns.FORM_FILE_PATH));
							// This is the fill-blank-form code path.
							// See if there is a savepoint for this form that
							// has never been
							// explicitly saved
							// by the user. If there is, open this savepoint
							// (resume this filled-in
							// form).
							// Savepoints for forms that were explicitly saved
							// will be recovered
							// when that
							// explicitly saved instance is edited via
							// edit-saved-form.
							final String filePrefix = mFormPath.substring(
									mFormPath.lastIndexOf('/') + 1,
									mFormPath.lastIndexOf('.'))
									+ "_";
							final String fileSuffix = ".xml.save";
							File cacheDir = new File(Collect.CACHE_PATH);
							File[] files = cacheDir.listFiles(new FileFilter() {
								@Override
								public boolean accept(File pathname) {
									String name = pathname.getName();
									return name.startsWith(filePrefix)
											&& name.endsWith(fileSuffix);
								}
							});
							// see if any of these savepoints are for a
							// filled-in form that has never been
							// explicitly saved by the user...
							for (int i = 0; i < files.length; ++i) {
								File candidate = files[i];
								String instanceDirName = candidate.getName()
										.substring(
												0,
												candidate.getName().length()
														- fileSuffix.length());
								File instanceDir = new File(
										Collect.INSTANCES_PATH + File.separator
												+ instanceDirName);
								File instanceFile = new File(instanceDir,
										instanceDirName + ".xml");
								if (instanceDir.exists()
										&& instanceDir.isDirectory()
										&& !instanceFile.exists()) {
									// yes! -- use this savepoint file
									instancePath = instanceFile
											.getAbsolutePath();
									break;
								}
							}
						}
					} finally {
						if (c != null) {
							c.close();
						}
					}
				} else {
					Log.e(t, "unrecognized URI");
					this.createErrorDialog(getString(R.string.unrecognized_uri) + uri, EXIT);
					return;
				}

				mFormLoaderTask = new FormLoaderTask(instancePath, null, null);
				Collect.getInstance().getActivityLogger()
						.logAction(this, "formLoaded", mFormPath);
				showDialog(PROGRESS_DIALOG);
				// show dialog before we execute...
				mFormLoaderTask.execute(mFormPath);
			}
		}
	}
=======
        mAlertDialog = null;
        mCurrentView = null;
        mInAnimation = null;
        mOutAnimation = null;
        mGestureDetector = new GestureDetector(this, this);
        mQuestionHolder = (LinearLayout) findViewById(R.id.questionholder);

        // get admin preference settings
        mAdminPreferences = getSharedPreferences(
                AdminPreferencesActivity.ADMIN_PREFERENCES, 0);

        mNextButton = (ImageButton) findViewById(R.id.form_forward_button);
        mNextButton.setOnClickListener(new OnClickListener() {
            @Override
            public void onClick(View v) {
                mBeenSwiped = true;
                showNextView();
            }
        });

        mBackButton = (ImageButton) findViewById(R.id.form_back_button);
        mBackButton.setOnClickListener(new OnClickListener() {
            @Override
            public void onClick(View v) {
                mBeenSwiped = true;
                showPreviousView();
            }
        });

        String startingXPath = null;
        String waitingXPath = null;
        String instancePath = null;
        Boolean newForm = true;
        mAutoSaved = false;
        if (savedInstanceState != null) {
            if (savedInstanceState.containsKey(KEY_FORMPATH)) {
                mFormPath = savedInstanceState.getString(KEY_FORMPATH);
            }
            if (savedInstanceState.containsKey(KEY_INSTANCEPATH)) {
                instancePath = savedInstanceState.getString(KEY_INSTANCEPATH);
            }
            if (savedInstanceState.containsKey(KEY_XPATH)) {
                startingXPath = savedInstanceState.getString(KEY_XPATH);
                Log.i(t, "startingXPath is: " + startingXPath);
            }
            if (savedInstanceState.containsKey(KEY_XPATH_WAITING_FOR_DATA)) {
                waitingXPath = savedInstanceState
                        .getString(KEY_XPATH_WAITING_FOR_DATA);
                Log.i(t, "waitingXPath is: " + waitingXPath);
            }
            if (savedInstanceState.containsKey(NEWFORM)) {
                newForm = savedInstanceState.getBoolean(NEWFORM, true);
            }
            if (savedInstanceState.containsKey(KEY_ERROR)) {
                mErrorMessage = savedInstanceState.getString(KEY_ERROR);
            }
            if (savedInstanceState.containsKey(KEY_AUTO_SAVED)) {
                mAutoSaved = savedInstanceState.getBoolean(KEY_AUTO_SAVED);
            }
        }

        // If a parse error message is showing then nothing else is loaded
        // Dialogs mid form just disappear on rotation.
        if (mErrorMessage != null) {
            createErrorDialog(mErrorMessage, EXIT);
            return;
        }

        // Check to see if this is a screen flip or a new form load.
        Object data = getLastNonConfigurationInstance();
        if (data instanceof FormLoaderTask) {
            mFormLoaderTask = (FormLoaderTask) data;
        } else if (data instanceof SaveToDiskTask) {
            mSaveToDiskTask = (SaveToDiskTask) data;
        } else if (data == null) {
            if (!newForm) {
                if (Collect.getInstance().getFormController() != null) {
                    refreshCurrentView();
                } else {
                    Log.w(t, "Reloading form and restoring state.");
                    // we need to launch the form loader to load the form
                    // controller...
                    mFormLoaderTask = new FormLoaderTask(instancePath,
                            startingXPath, waitingXPath);
                    Collect.getInstance().getActivityLogger()
                            .logAction(this, "formReloaded", mFormPath);
                    // TODO: this doesn' work (dialog does not get removed):
                    // showDialog(PROGRESS_DIALOG);
                    // show dialog before we execute...
                    mFormLoaderTask.execute(mFormPath);
                }
                return;
            }

            // Not a restart from a screen orientation change (or other).
            Collect.getInstance().setFormController(null);
            CompatibilityUtils.invalidateOptionsMenu(this);

            Intent intent = getIntent();
            if (intent != null) {
                Uri uri = intent.getData();

                if (getContentResolver().getType(uri).equals(InstanceColumns.CONTENT_ITEM_TYPE)) {
                    // get the formId and version for this instance...
                    String jrFormId = null;
                    String jrVersion = null;
                    {
                        Cursor instanceCursor = null;
                        try {
                            instanceCursor = getContentResolver().query(uri,
                                    null, null, null, null);
                            if (instanceCursor.getCount() != 1) {
                                this.createErrorDialog("Bad URI: " + uri, EXIT);
                                return;
                            } else {
                                instanceCursor.moveToFirst();
                                instancePath = instanceCursor
                                        .getString(instanceCursor
                                                .getColumnIndex(
                                                        InstanceColumns.INSTANCE_FILE_PATH));
                                Collect.getInstance()
                                        .getActivityLogger()
                                        .logAction(this, "instanceLoaded",
                                                instancePath);

                                jrFormId = instanceCursor
                                        .getString(instanceCursor
                                                .getColumnIndex(InstanceColumns.JR_FORM_ID));
                                int idxJrVersion = instanceCursor
                                        .getColumnIndex(InstanceColumns.JR_VERSION);

                                jrVersion = instanceCursor.isNull(idxJrVersion) ? null
                                        : instanceCursor
                                                .getString(idxJrVersion);
                            }
                        } finally {
                            if (instanceCursor != null) {
                                instanceCursor.close();
                            }
                        }
                    }

                    String[] selectionArgs;
                    String selection;

                    if (jrVersion == null) {
                        selectionArgs = new String[]{jrFormId};
                        selection = FormsColumns.JR_FORM_ID + "=? AND "
                                + FormsColumns.JR_VERSION + " IS NULL";
                    } else {
                        selectionArgs = new String[]{jrFormId, jrVersion};
                        selection = FormsColumns.JR_FORM_ID + "=? AND "
                                + FormsColumns.JR_VERSION + "=?";
                    }

                    {
                        Cursor formCursor = null;
                        try {
                            formCursor = getContentResolver().query(
                                    FormsColumns.CONTENT_URI, null, selection,
                                    selectionArgs, null);
                            if (formCursor.getCount() == 1) {
                                formCursor.moveToFirst();
                                mFormPath = formCursor
                                        .getString(formCursor
                                                .getColumnIndex(FormsColumns.FORM_FILE_PATH));
                            } else if (formCursor.getCount() < 1) {
                                this.createErrorDialog(
                                        getString(
                                                R.string.parent_form_not_present,
                                                jrFormId)
                                                + ((jrVersion == null) ? ""
                                                : "\n"
                                                        + getString(R.string.version)
                                                        + " "
                                                        + jrVersion),
                                        EXIT);
                                return;
                            } else if (formCursor.getCount() > 1) {
                                // still take the first entry, but warn that
                                // there are multiple rows.
                                // user will need to hand-edit the SQLite
                                // database to fix it.
                                formCursor.moveToFirst();
                                mFormPath = formCursor.getString(
                                        formCursor.getColumnIndex(FormsColumns.FORM_FILE_PATH));
                                this.createErrorDialog(
                                        getString(R.string.survey_multiple_forms_error), EXIT);
                                return;
                            }
                        } finally {
                            if (formCursor != null) {
                                formCursor.close();
                            }
                        }
                    }
                } else if (getContentResolver().getType(uri).equals(
                        FormsColumns.CONTENT_ITEM_TYPE)) {
                    Cursor c = null;
                    try {
                        c = getContentResolver().query(uri, null, null, null,
                                null);
                        if (c.getCount() != 1) {
                            this.createErrorDialog("Bad URI: " + uri, EXIT);
                            return;
                        } else {
                            c.moveToFirst();
                            mFormPath = c.getString(c.getColumnIndex(FormsColumns.FORM_FILE_PATH));
                            // This is the fill-blank-form code path.
                            // See if there is a savepoint for this form that
                            // has never been
                            // explicitly saved
                            // by the user. If there is, open this savepoint
                            // (resume this filled-in
                            // form).
                            // Savepoints for forms that were explicitly saved
                            // will be recovered
                            // when that
                            // explicitly saved instance is edited via
                            // edit-saved-form.
                            final String filePrefix = mFormPath.substring(
                                    mFormPath.lastIndexOf('/') + 1,
                                    mFormPath.lastIndexOf('.'))
                                    + "_";
                            final String fileSuffix = ".xml.save";
                            File cacheDir = new File(Collect.CACHE_PATH);
                            File[] files = cacheDir.listFiles(new FileFilter() {
                                @Override
                                public boolean accept(File pathname) {
                                    String name = pathname.getName();
                                    return name.startsWith(filePrefix)
                                            && name.endsWith(fileSuffix);
                                }
                            });
                            // see if any of these savepoints are for a
                            // filled-in form that has never been
                            // explicitly saved by the user...
                            for (int i = 0; i < files.length; ++i) {
                                File candidate = files[i];
                                String instanceDirName = candidate.getName()
                                        .substring(
                                                0,
                                                candidate.getName().length()
                                                        - fileSuffix.length());
                                File instanceDir = new File(
                                        Collect.INSTANCES_PATH + File.separator
                                                + instanceDirName);
                                File instanceFile = new File(instanceDir,
                                        instanceDirName + ".xml");
                                if (instanceDir.exists()
                                        && instanceDir.isDirectory()
                                        && !instanceFile.exists()) {
                                    // yes! -- use this savepoint file
                                    instancePath = instanceFile
                                            .getAbsolutePath();
                                    break;
                                }
                            }
                        }
                    } finally {
                        if (c != null) {
                            c.close();
                        }
                    }
                } else {
                    Log.e(t, "unrecognized URI");
                    this.createErrorDialog("Unrecognized URI: " + uri, EXIT);
                    return;
                }

                mFormLoaderTask = new FormLoaderTask(instancePath, null, null);
                Collect.getInstance().getActivityLogger()
                        .logAction(this, "formLoaded", mFormPath);
                showDialog(PROGRESS_DIALOG);
                // show dialog before we execute...
                mFormLoaderTask.execute(mFormPath);
            }
        }
    }
>>>>>>> 13f966be

    /**
     * Create save-points asynchronously in order to not affect swiping performance
     * on larger forms.
     */
    private void nonblockingCreateSavePointData() {
        try {
            SavePointTask savePointTask = new SavePointTask(this);
            savePointTask.execute();
        } catch (Exception e) {
            Log.e(t, "Could not schedule SavePointTask. Perhaps a lot of swiping is taking place?");
        }
    }

    @Override
    protected void onSaveInstanceState(Bundle outState) {
        super.onSaveInstanceState(outState);
        outState.putString(KEY_FORMPATH, mFormPath);
        FormController formController = Collect.getInstance()
                .getFormController();
        if (formController != null) {
            outState.putString(KEY_INSTANCEPATH, formController
                    .getInstancePath().getAbsolutePath());
            outState.putString(KEY_XPATH,
                    formController.getXPath(formController.getFormIndex()));
            FormIndex waiting = formController.getIndexWaitingForData();
            if (waiting != null) {
                outState.putString(KEY_XPATH_WAITING_FOR_DATA,
                        formController.getXPath(waiting));
            }
            // save the instance to a temp path...
            nonblockingCreateSavePointData();
        }
        outState.putBoolean(NEWFORM, false);
        outState.putString(KEY_ERROR, mErrorMessage);
        outState.putBoolean(KEY_AUTO_SAVED, mAutoSaved);
    }

    @Override
    protected void onActivityResult(int requestCode, int resultCode,
            Intent intent) {
        super.onActivityResult(requestCode, resultCode, intent);
        FormController formController = Collect.getInstance()
                .getFormController();
        if (formController == null) {
            // we must be in the midst of a reload of the FormController.
            // try to save this callback data to the FormLoaderTask
            if (mFormLoaderTask != null
                    && mFormLoaderTask.getStatus() != AsyncTask.Status.FINISHED) {
                mFormLoaderTask.setActivityResult(requestCode, resultCode,
                        intent);
            } else {
                Log.e(t,
                        "Got an activityResult without any pending form loader");
            }
            return;
        }

        if (resultCode == RESULT_CANCELED) {
            // request was canceled...
            if (requestCode != HIERARCHY_ACTIVITY) {
                ((ODKView) mCurrentView).cancelWaitingForBinaryData();
            }
            return;
        }

        switch (requestCode) {
            case BARCODE_CAPTURE:
                String sb = intent.getStringExtra("SCAN_RESULT");
                ((ODKView) mCurrentView).setBinaryData(sb);
                saveAnswersForCurrentScreen(DO_NOT_EVALUATE_CONSTRAINTS);
                break;
            case OSM_CAPTURE:
                String osmFileName = intent.getStringExtra("OSM_FILE_NAME");
                ((ODKView) mCurrentView).setBinaryData(osmFileName);
                saveAnswersForCurrentScreen(DO_NOT_EVALUATE_CONSTRAINTS);
                break;
            case EX_STRING_CAPTURE:
            case EX_INT_CAPTURE:
            case EX_DECIMAL_CAPTURE:
                String key = "value";
                boolean exists = intent.getExtras().containsKey(key);
                if (exists) {
                    Object externalValue = intent.getExtras().get(key);
                    ((ODKView) mCurrentView).setBinaryData(externalValue);
                    saveAnswersForCurrentScreen(DO_NOT_EVALUATE_CONSTRAINTS);
                }
                break;
            case EX_GROUP_CAPTURE:
                try {
                    Bundle extras = intent.getExtras();
                    ((ODKView) mCurrentView).setDataForFields(extras);
                } catch (JavaRosaException e) {
                    Log.e(t, e.getMessage(), e);
                    createErrorDialog(e.getCause().getMessage(), DO_NOT_EXIT);
                }
                break;
            case DRAW_IMAGE:
            case ANNOTATE_IMAGE:
            case SIGNATURE_CAPTURE:
            case IMAGE_CAPTURE:
            /*
			 * We saved the image to the tempfile_path, but we really want it to
			 * be in: /sdcard/odk/instances/[current instnace]/something.jpg so
			 * we move it there before inserting it into the content provider.
			 * Once the android image capture bug gets fixed, (read, we move on
			 * from Android 1.6) we want to handle images the audio and video
			 */
                // The intent is empty, but we know we saved the image to the temp
                // file
                File fi = new File(Collect.TMPFILE_PATH);
                String mInstanceFolder = formController.getInstancePath()
                        .getParent();
                String s = mInstanceFolder + File.separator
                        + System.currentTimeMillis() + ".jpg";

                File nf = new File(s);
                if (!fi.renameTo(nf)) {
                    Log.e(t, "Failed to rename " + fi.getAbsolutePath());
                } else {
                    Log.i(t,
                            "renamed " + fi.getAbsolutePath() + " to "
                                    + nf.getAbsolutePath());
                }

                ((ODKView) mCurrentView).setBinaryData(nf);
                saveAnswersForCurrentScreen(DO_NOT_EVALUATE_CONSTRAINTS);
                break;
            case ALIGNED_IMAGE:
			/*
			 * We saved the image to the tempfile_path; the app returns the full
			 * path to the saved file in the EXTRA_OUTPUT extra. Take that file
			 * and move it into the instance folder.
			 */
                String path = intent
                        .getStringExtra(android.provider.MediaStore.EXTRA_OUTPUT);
                fi = new File(path);
                mInstanceFolder = formController.getInstancePath().getParent();
                s = mInstanceFolder + File.separator + System.currentTimeMillis()
                        + ".jpg";

                nf = new File(s);
                if (!fi.renameTo(nf)) {
                    Log.e(t, "Failed to rename " + fi.getAbsolutePath());
                } else {
                    Log.i(t,
                            "renamed " + fi.getAbsolutePath() + " to "
                                    + nf.getAbsolutePath());
                }

                ((ODKView) mCurrentView).setBinaryData(nf);
                saveAnswersForCurrentScreen(DO_NOT_EVALUATE_CONSTRAINTS);
                break;
            case IMAGE_CHOOSER:
			/*
			 * We have a saved image somewhere, but we really want it to be in:
			 * /sdcard/odk/instances/[current instnace]/something.jpg so we move
			 * it there before inserting it into the content provider. Once the
			 * android image capture bug gets fixed, (read, we move on from
			 * Android 1.6) we want to handle images the audio and video
			 */

                // get gp of chosen file
                Uri selectedImage = intent.getData();
                String sourceImagePath = MediaUtils.getPathFromUri(this, selectedImage,
                        Images.Media.DATA);

                // Copy file to sdcard
                String mInstanceFolder1 = formController.getInstancePath()
                        .getParent();
                String destImagePath = mInstanceFolder1 + File.separator
                        + System.currentTimeMillis() + ".jpg";

                File source = new File(sourceImagePath);
                File newImage = new File(destImagePath);
                FileUtils.copyFile(source, newImage);

                ((ODKView) mCurrentView).setBinaryData(newImage);
                saveAnswersForCurrentScreen(DO_NOT_EVALUATE_CONSTRAINTS);
                break;
            case AUDIO_CAPTURE:
            case VIDEO_CAPTURE:
            case AUDIO_CHOOSER:
            case VIDEO_CHOOSER:
                // For audio/video capture/chooser, we get the URI from the content
                // provider
                // then the widget copies the file and makes a new entry in the
                // content provider.
                Uri media = intent.getData();
                ((ODKView) mCurrentView).setBinaryData(media);
                saveAnswersForCurrentScreen(DO_NOT_EVALUATE_CONSTRAINTS);
                break;
            case LOCATION_CAPTURE:
                String sl = intent.getStringExtra(LOCATION_RESULT);
                ((ODKView) mCurrentView).setBinaryData(sl);
                saveAnswersForCurrentScreen(DO_NOT_EVALUATE_CONSTRAINTS);
                break;
            case GEOSHAPE_CAPTURE:
                //String ls = intent.getStringExtra(GEOSHAPE_RESULTS);
                String gshr = intent.getStringExtra(GEOSHAPE_RESULTS);
                ((ODKView) mCurrentView).setBinaryData(gshr);
                saveAnswersForCurrentScreen(DO_NOT_EVALUATE_CONSTRAINTS);
                break;
            case GEOTRACE_CAPTURE:
                String traceExtra = intent.getStringExtra(GEOTRACE_RESULTS);
                ((ODKView) mCurrentView).setBinaryData(traceExtra);
                saveAnswersForCurrentScreen(DO_NOT_EVALUATE_CONSTRAINTS);
                break;
            case BEARING_CAPTURE:
                String bearing = intent.getStringExtra(BEARING_RESULT);
                ((ODKView) mCurrentView).setBinaryData(bearing);
                saveAnswersForCurrentScreen(DO_NOT_EVALUATE_CONSTRAINTS);
            case HIERARCHY_ACTIVITY:
                // We may have jumped to a new index in hierarchy activity, so
                // refresh
                break;

        }
        refreshCurrentView();
    }

    /**
     * Refreshes the current view. the controller and the displayed view can get
     * out of sync due to dialogs and restarts caused by screen orientation
     * changes, so they're resynchronized here.
     */
    public void refreshCurrentView() {
        FormController formController = Collect.getInstance()
                .getFormController();
        int event = formController.getEvent();

        // When we refresh, repeat dialog state isn't maintained, so step back
        // to the previous
        // question.
        // Also, if we're within a group labeled 'field list', step back to the
        // beginning of that
        // group.
        // That is, skip backwards over repeat prompts, groups that are not
        // field-lists,
        // repeat events, and indexes in field-lists that is not the containing
        // group.

        View current = createView(event, false);
        showView(current, AnimationType.FADE);
    }

    @Override
    public boolean onCreateOptionsMenu(Menu menu) {
        Collect.getInstance().getActivityLogger()
                .logInstanceAction(this, "onCreateOptionsMenu", "show");
        super.onCreateOptionsMenu(menu);

        CompatibilityUtils.setShowAsAction(
                menu.add(0, MENU_SAVE, 0, R.string.save_all_answers).setIcon(
                        android.R.drawable.ic_menu_save),
                MenuItem.SHOW_AS_ACTION_IF_ROOM);

        CompatibilityUtils.setShowAsAction(
                menu.add(0, MENU_HIERARCHY_VIEW, 0, R.string.view_hierarchy)
                        .setIcon(R.drawable.ic_menu_goto),
                MenuItem.SHOW_AS_ACTION_IF_ROOM);

        CompatibilityUtils.setShowAsAction(
                menu.add(0, MENU_LANGUAGES, 0, R.string.change_language)
                        .setIcon(R.drawable.ic_menu_start_conversation),
                MenuItem.SHOW_AS_ACTION_NEVER);

        CompatibilityUtils.setShowAsAction(
                menu.add(0, MENU_PREFERENCES, 0, R.string.general_preferences)
                        .setIcon(R.drawable.ic_menu_preferences),
                MenuItem.SHOW_AS_ACTION_NEVER);
        return true;
    }

    @Override
    public boolean onPrepareOptionsMenu(Menu menu) {
        super.onPrepareOptionsMenu(menu);

        FormController formController = Collect.getInstance()
                .getFormController();

        boolean useability;
        useability = mAdminPreferences.getBoolean(
                AdminPreferencesActivity.KEY_SAVE_MID, true);

        menu.findItem(MENU_SAVE).setVisible(useability).setEnabled(useability);

        useability = mAdminPreferences.getBoolean(
                AdminPreferencesActivity.KEY_JUMP_TO, true);

        menu.findItem(MENU_HIERARCHY_VIEW).setVisible(useability)
                .setEnabled(useability);

        useability = mAdminPreferences.getBoolean(
                AdminPreferencesActivity.KEY_CHANGE_LANGUAGE, true)
                && (formController != null)
                && formController.getLanguages() != null
                && formController.getLanguages().length > 1;

        menu.findItem(MENU_LANGUAGES).setVisible(useability)
                .setEnabled(useability);

        useability = mAdminPreferences.getBoolean(
                AdminPreferencesActivity.KEY_ACCESS_SETTINGS, true);

        menu.findItem(MENU_PREFERENCES).setVisible(useability)
                .setEnabled(useability);
        return true;
    }

    @Override
    public boolean onOptionsItemSelected(MenuItem item) {
        FormController formController = Collect.getInstance()
                .getFormController();
        switch (item.getItemId()) {
            case MENU_LANGUAGES:
                Collect.getInstance()
                        .getActivityLogger()
                        .logInstanceAction(this, "onOptionsItemSelected",
                                "MENU_LANGUAGES");
                createLanguageDialog();
                return true;
            case MENU_SAVE:
                Collect.getInstance()
                        .getActivityLogger()
                        .logInstanceAction(this, "onOptionsItemSelected",
                                "MENU_SAVE");
                // don't exit
                saveDataToDisk(DO_NOT_EXIT, isInstanceComplete(false), null);
                return true;
            case MENU_HIERARCHY_VIEW:
                Collect.getInstance()
                        .getActivityLogger()
                        .logInstanceAction(this, "onOptionsItemSelected",
                                "MENU_HIERARCHY_VIEW");
                if (formController.currentPromptIsQuestion()) {
                    saveAnswersForCurrentScreen(DO_NOT_EVALUATE_CONSTRAINTS);
                }
                Intent i = new Intent(this, FormHierarchyActivity.class);
                startActivityForResult(i, HIERARCHY_ACTIVITY);
                return true;
            case MENU_PREFERENCES:
                Collect.getInstance()
                        .getActivityLogger()
                        .logInstanceAction(this, "onOptionsItemSelected",
                                "MENU_PREFERENCES");
                Intent pref = new Intent(this, PreferencesActivity.class);
                startActivity(pref);
                return true;
        }
        return super.onOptionsItemSelected(item);
    }

    /**
     * Attempt to save the answer(s) in the current screen to into the data
     * model.
     *
     * @return false if any error occurs while saving (constraint violated,
     * etc...), true otherwise.
     */
    private boolean saveAnswersForCurrentScreen(boolean evaluateConstraints) {
        FormController formController = Collect.getInstance()
                .getFormController();
        // only try to save if the current event is a question or a field-list group
        // and current view is an ODKView (occasionally we show blank views that do not have any
        // controls to save data from)
        if (formController.currentPromptIsQuestion() && mCurrentView instanceof ODKView) {
            LinkedHashMap<FormIndex, IAnswerData> answers = ((ODKView) mCurrentView)
                    .getAnswers();
            try {
                FailedConstraint constraint = formController.saveAllScreenAnswers(answers,
                        evaluateConstraints);
                if (constraint != null) {
                    createConstraintToast(constraint.index, constraint.status);
                    return false;
                }
            } catch (JavaRosaException e) {
                Log.e(t, e.getMessage(), e);
                createErrorDialog(e.getCause().getMessage(), DO_NOT_EXIT);
                return false;
            }
        }
        return true;
    }

    /**
     * Clears the answer on the screen.
     */
    private void clearAnswer(QuestionWidget qw) {
        if (qw.getAnswer() != null) {
            qw.clearAnswer();
        }
    }

    @Override
    public void onCreateContextMenu(ContextMenu menu, View v,
            ContextMenuInfo menuInfo) {
        super.onCreateContextMenu(menu, v, menuInfo);
        Collect.getInstance().getActivityLogger()
                .logInstanceAction(this, "onCreateContextMenu", "show");
        FormController formController = Collect.getInstance()
                .getFormController();

        menu.add(0, v.getId(), 0, getString(R.string.clear_answer));
        if (formController.indexContainsRepeatableGroup()) {
            menu.add(0, DELETE_REPEAT, 0, getString(R.string.delete_repeat));
        }
        menu.setHeaderTitle(getString(R.string.edit_prompt));
    }

    @Override
    public boolean onContextItemSelected(MenuItem item) {
        if (item.getItemId() == DELETE_REPEAT) {
            Collect.getInstance()
                    .getActivityLogger()
                    .logInstanceAction(this, "onContextItemSelected",
                            "createDeleteRepeatConfirmDialog");
            createDeleteRepeatConfirmDialog();
        } else {
            /*
            * We don't have the right view here, so we store the View's ID as the
            * item ID and loop through the possible views to find the one the user
            * clicked on.
            */
            boolean shouldClearDialogBeShown;
            for (QuestionWidget qw : ((ODKView) mCurrentView).getWidgets()) {
                shouldClearDialogBeShown = false;
                if (qw instanceof StringWidget) {
                    for (int i = 0; i < qw.getChildCount(); i++) {
                        if (item.getItemId() == qw.getChildAt(i).getId()) {
                            shouldClearDialogBeShown = true;
                            break;
                        }
                    }
                } else if (item.getItemId() == qw.getId()) {
                    shouldClearDialogBeShown = true;
                }

                if (shouldClearDialogBeShown) {
                    Collect.getInstance()
                            .getActivityLogger()
                            .logInstanceAction(this, "onContextItemSelected",
                                    "createClearDialog", qw.getPrompt().getIndex());
                    createClearDialog(qw);
                    break;
                }
            }
        }

        return super.onContextItemSelected(item);
    }

    /**
     * If we're loading, then we pass the loading thread to our next instance.
     */
    @Override
    public Object onRetainNonConfigurationInstance() {
        FormController formController = Collect.getInstance()
                .getFormController();
        // if a form is loading, pass the loader task
        if (mFormLoaderTask != null
                && mFormLoaderTask.getStatus() != AsyncTask.Status.FINISHED) {
            return mFormLoaderTask;
        }

        // if a form is writing to disk, pass the save to disk task
        if (mSaveToDiskTask != null
                && mSaveToDiskTask.getStatus() != AsyncTask.Status.FINISHED) {
            return mSaveToDiskTask;
        }

        // mFormEntryController is static so we don't need to pass it.
        if (formController != null && formController.currentPromptIsQuestion()) {
            saveAnswersForCurrentScreen(DO_NOT_EVALUATE_CONSTRAINTS);
        }
        return null;
    }

    /**
     * Creates a view given the View type and an event
     *
     * @param advancingPage -- true if this results from advancing through the form
     * @return newly created View
     */
    private View createView(int event, boolean advancingPage) {
        FormController formController = Collect.getInstance()
                .getFormController();
        setTitle(getString(R.string.app_name) + " > "
                + formController.getFormTitle());

        switch (event) {
            case FormEntryController.EVENT_BEGINNING_OF_FORM:
                return createViewForFormBeginning(event, advancingPage, formController);

            case FormEntryController.EVENT_END_OF_FORM:
                View endView = View.inflate(this, R.layout.form_entry_end, null);
                ((TextView) endView.findViewById(R.id.description))
                        .setText(getString(R.string.save_enter_data_description,
                                formController.getFormTitle()));

                // checkbox for if finished or ready to send
                final CheckBox instanceComplete = ((CheckBox) endView
                        .findViewById(R.id.mark_finished));
                instanceComplete.setChecked(isInstanceComplete(true));

                if (!mAdminPreferences.getBoolean(
                        AdminPreferencesActivity.KEY_MARK_AS_FINALIZED, true)) {
                    instanceComplete.setVisibility(View.GONE);
                }

                // edittext to change the displayed name of the instance
                final EditText saveAs = (EditText) endView
                        .findViewById(R.id.save_name);

                // disallow carriage returns in the name
                InputFilter returnFilter = new InputFilter() {
                    public CharSequence filter(CharSequence source, int start,
                            int end, Spanned dest, int dstart, int dend) {
                        for (int i = start; i < end; i++) {
                            if (Character.getType((source.charAt(i))) == Character.CONTROL) {
                                return "";
                            }
                        }
                        return null;
                    }
                };
                saveAs.setFilters(new InputFilter[]{returnFilter});

                String saveName = formController.getSubmissionMetadata().instanceName;
                if (saveName == null) {
                    // no meta/instanceName field in the form -- see if we have a
                    // name for this instance from a previous save attempt...
                    if (getContentResolver().getType(getIntent().getData())
                            == InstanceColumns.CONTENT_ITEM_TYPE) {
                        Uri instanceUri = getIntent().getData();
                        Cursor instance = null;
                        try {
                            instance = getContentResolver().query(instanceUri,
                                    null, null, null, null);
                            if (instance.getCount() == 1) {
                                instance.moveToFirst();
                                saveName = instance
                                        .getString(instance
                                                .getColumnIndex(InstanceColumns.DISPLAY_NAME));
                            }
                        } finally {
                            if (instance != null) {
                                instance.close();
                            }
                        }
                    }
                    if (saveName == null) {
                        // last resort, default to the form title
                        saveName = formController.getFormTitle();
                    }
                    // present the prompt to allow user to name the form
                    TextView sa = (TextView) endView
                            .findViewById(R.id.save_form_as);
                    sa.setVisibility(View.VISIBLE);
                    saveAs.setText(saveName);
                    saveAs.setEnabled(true);
                    saveAs.setVisibility(View.VISIBLE);
                } else {
                    // if instanceName is defined in form, this is the name -- no
                    // revisions
                    // display only the name, not the prompt, and disable edits
                    TextView sa = (TextView) endView
                            .findViewById(R.id.save_form_as);
                    sa.setVisibility(View.GONE);
                    saveAs.setText(saveName);
                    saveAs.setEnabled(false);
                    saveAs.setBackgroundColor(Color.WHITE);
                    saveAs.setVisibility(View.VISIBLE);
                }

                // override the visibility settings based upon admin preferences
                if (!mAdminPreferences.getBoolean(
                        AdminPreferencesActivity.KEY_SAVE_AS, true)) {
                    saveAs.setVisibility(View.GONE);
                    TextView sa = (TextView) endView
                            .findViewById(R.id.save_form_as);
                    sa.setVisibility(View.GONE);
                }

                // Create 'save' button
                ((Button) endView.findViewById(R.id.save_exit_button))
                        .setOnClickListener(new OnClickListener() {
                            @Override
                            public void onClick(View v) {
                                Collect.getInstance()
                                        .getActivityLogger()
                                        .logInstanceAction(
                                                this,
                                                "createView.saveAndExit",
                                                instanceComplete.isChecked() ? "saveAsComplete"
                                                        : "saveIncomplete");
                                // Form is marked as 'saved' here.
                                if (saveAs.getText().length() < 1) {
                                    Toast.makeText(FormEntryActivity.this,
                                            R.string.save_as_error,
                                            Toast.LENGTH_SHORT).show();
                                } else {
                                    saveDataToDisk(EXIT, instanceComplete
                                            .isChecked(), saveAs.getText()
                                            .toString());
                                }
                            }
                        });

                if (mBackButton.isShown()) {
                    mBackButton.setEnabled(true);
                }
                if (mNextButton.isShown()) {
                    mNextButton.setEnabled(false);
                }

                return endView;
            case FormEntryController.EVENT_QUESTION:
            case FormEntryController.EVENT_GROUP:
            case FormEntryController.EVENT_REPEAT:
                ODKView odkv = null;
                // should only be a group here if the event_group is a field-list
                try {
                    FormEntryPrompt[] prompts = formController.getQuestionPrompts();
                    FormEntryCaption[] groups = formController
                            .getGroupsForCurrentIndex();
                    odkv = new ODKView(this, formController.getQuestionPrompts(),
                            groups, advancingPage);
                    Log.i(t,
                            "created view for group "
                                    + (groups.length > 0 ? groups[groups.length - 1]
                                    .getLongText() : "[top]")
                                    + " "
                                    + (prompts.length > 0 ? prompts[0]
                                    .getQuestionText() : "[no question]"));
                } catch (RuntimeException e) {
                    Log.e(t, e.getMessage(), e);
                    // this is badness to avoid a crash.
                    try {
                        event = formController.stepToNextScreenEvent();
                        createErrorDialog(e.getMessage(), DO_NOT_EXIT);
                    } catch (JavaRosaException e1) {
                        Log.e(t, e1.getMessage(), e1);
                        createErrorDialog(e.getMessage() + "\n\n" + e1.getCause().getMessage(),
                                DO_NOT_EXIT);
                    }
                    return createView(event, advancingPage);
                }

                // Makes a "clear answer" menu pop up on long-click
                for (QuestionWidget qw : odkv.getWidgets()) {
                    if (!qw.getPrompt().isReadOnly()) {
                        // If it's a StringWidget register all its elements apart from EditText as
                        // we want to enable paste option after long click on the EditText
                        if (qw instanceof StringWidget) {
                            for (int i = 0; i < qw.getChildCount(); i++) {
                                if (!(qw.getChildAt(i) instanceof EditText)) {
                                    registerForContextMenu(qw.getChildAt(i));
                                }
                            }
                        } else {
                            registerForContextMenu(qw);
                        }
                    }
                }

                if (mBackButton.isShown() && mNextButton.isShown()) {
                    mBackButton.setEnabled(true);
                    mNextButton.setEnabled(true);
                }
                return odkv;

            case FormEntryController.EVENT_PROMPT_NEW_REPEAT:
                createRepeatDialog();
                return new EmptyView(this);

            default:
                Log.e(t, "Attempted to create a view that does not exist.");
                // this is badness to avoid a crash.
                try {
                    event = formController.stepToNextScreenEvent();
                    createErrorDialog(getString(R.string.survey_internal_error), EXIT);
                } catch (JavaRosaException e) {
                    Log.e(t, e.getMessage(), e);
                    createErrorDialog(e.getCause().getMessage(), EXIT);
                }
                return createView(event, advancingPage);
        }
    }

    private View createViewForFormBeginning(int event, boolean advancingPage,
            FormController formController) {
        try {
            event = formController.stepToNextScreenEvent();

        } catch (JavaRosaException e) {
            Log.e(t, e.getMessage(), e);
            createErrorDialog(e.getMessage() + "\n\n" + e.getCause().getMessage(), DO_NOT_EXIT);
        }

        return createView(event, advancingPage);
    }

    @Override
    public boolean dispatchTouchEvent(MotionEvent mv) {
        boolean handled = mGestureDetector.onTouchEvent(mv);
        if (!handled) {
            return super.dispatchTouchEvent(mv);
        }

        return handled; // this is always true
    }

    /**
     * Determines what should be displayed on the screen. Possible options are:
     * a question, an ask repeat dialog, or the submit screen. Also saves
     * answers to the data model after checking constraints.
     */
    private void showNextView() {
        try {
            FormController formController = Collect.getInstance()
                    .getFormController();

            // get constraint behavior preference value with appropriate default
            String constraint_behavior = PreferenceManager.getDefaultSharedPreferences(this)
                    .getString(PreferencesActivity.KEY_CONSTRAINT_BEHAVIOR,
                            PreferencesActivity.CONSTRAINT_BEHAVIOR_DEFAULT);

            if (formController.currentPromptIsQuestion()) {

                // if constraint behavior says we should validate on swipe, do so
                if (constraint_behavior.equals(PreferencesActivity.CONSTRAINT_BEHAVIOR_ON_SWIPE)) {
                    if (!saveAnswersForCurrentScreen(EVALUATE_CONSTRAINTS)) {
                        // A constraint was violated so a dialog should be showing.
                        mBeenSwiped = false;
                        return;
                    }

                    // otherwise, just save without validating (constraints will be validated on
                    // finalize)
                } else {
                    saveAnswersForCurrentScreen(DO_NOT_EVALUATE_CONSTRAINTS);
                }
            }

            View next;

            int originalEvent = formController.getEvent();
            int event = formController.stepToNextScreenEvent();

            // Helps prevent transition animation at the end of the form (if user swipes left
            // she will stay on the same screen)
            if (originalEvent == event && originalEvent == FormEntryController.EVENT_END_OF_FORM) {
                mBeenSwiped = false;
                return;
            }

            switch (event) {
                case FormEntryController.EVENT_QUESTION:
                case FormEntryController.EVENT_GROUP:
                    // create a savepoint
                    if ((++viewCount) % SAVEPOINT_INTERVAL == 0) {
                        nonblockingCreateSavePointData();
                    }
                    next = createView(event, true);
                    showView(next, AnimationType.RIGHT);
                    break;
                case FormEntryController.EVENT_END_OF_FORM:
                case FormEntryController.EVENT_REPEAT:
                case FormEntryController.EVENT_PROMPT_NEW_REPEAT:
                    next = createView(event, true);
                    showView(next, AnimationType.RIGHT);
                    break;
                case FormEntryController.EVENT_REPEAT_JUNCTURE:
                    Log.i(t, "repeat juncture: "
                            + formController.getFormIndex().getReference());
                    // skip repeat junctures until we implement them
                    break;
                default:
                    Log.w(t,
                            "JavaRosa added a new EVENT type and didn't tell us... shame on them.");
                    break;
            }
        } catch (JavaRosaException e) {
            Log.e(t, e.getMessage(), e);
            createErrorDialog(e.getCause().getMessage(), DO_NOT_EXIT);
        }
    }

    /**
     * Determines what should be displayed between a question, or the start
     * screen and displays the appropriate view. Also saves answers to the data
     * model without checking constraints.
     */
    private void showPreviousView() {
        try {
            FormController formController = Collect.getInstance()
                    .getFormController();
            // The answer is saved on a back swipe, but question constraints are
            // ignored.
            if (formController.currentPromptIsQuestion()) {
                saveAnswersForCurrentScreen(DO_NOT_EVALUATE_CONSTRAINTS);
            }

            if (formController.getEvent() != FormEntryController.EVENT_BEGINNING_OF_FORM) {
                int event = formController.stepToPreviousScreenEvent();

                // If we are the begining of the form, lets revert our actions and ignore
                // this swipe
                if (event == FormEntryController.EVENT_BEGINNING_OF_FORM) {
                    event = formController.stepToNextScreenEvent();
                    mBeenSwiped = false;

                    // If we are not showing an empty view, then abort
                    if (event == FormEntryController.EVENT_REPEAT && !(mCurrentView instanceof EmptyView)) {
                        // Returning here prevents the same view sliding in when
                        // - Form starts with a repeat group AND
                        // - User has added several groups AND
                        // - She is on the first group and swipes back
                        return;
                    }
                }

                if (event == FormEntryController.EVENT_BEGINNING_OF_FORM
                        || event == FormEntryController.EVENT_GROUP
                        || event == FormEntryController.EVENT_QUESTION) {
                    // create savepoint
                    if ((++viewCount) % SAVEPOINT_INTERVAL == 0) {
                        nonblockingCreateSavePointData();
                    }
                }
                View next = createView(event, false);
                showView(next, AnimationType.LEFT);
            } else {
                mBeenSwiped = false;
            }
        } catch (JavaRosaException e) {
            Log.e(t, e.getMessage(), e);
            createErrorDialog(e.getCause().getMessage(), DO_NOT_EXIT);
        }
    }

    /**
     * Displays the View specified by the parameter 'next', animating both the
     * current view and next appropriately given the AnimationType. Also updates
     * the progress bar.
     */
    public void showView(View next, AnimationType from) {

        // disable notifications...
        if (mInAnimation != null) {
            mInAnimation.setAnimationListener(null);
        }
        if (mOutAnimation != null) {
            mOutAnimation.setAnimationListener(null);
        }

        // logging of the view being shown is already done, as this was handled
        // by createView()
        switch (from) {
            case RIGHT:
                mInAnimation = AnimationUtils.loadAnimation(this,
                        R.anim.push_left_in);
                mOutAnimation = AnimationUtils.loadAnimation(this,
                        R.anim.push_left_out);
                // if animation is left or right then it was a swipe, and we want to re-save on
                // entry
                mAutoSaved = false;
                break;
            case LEFT:
                mInAnimation = AnimationUtils.loadAnimation(this,
                        R.anim.push_right_in);
                mOutAnimation = AnimationUtils.loadAnimation(this,
                        R.anim.push_right_out);
                mAutoSaved = false;
                break;
            case FADE:
                mInAnimation = AnimationUtils.loadAnimation(this, R.anim.fade_in);
                mOutAnimation = AnimationUtils.loadAnimation(this, R.anim.fade_out);
                break;
        }

        // complete setup for animations...
        mInAnimation.setAnimationListener(this);
        mOutAnimation.setAnimationListener(this);

        // drop keyboard before transition...
        if (mCurrentView != null) {
            InputMethodManager inputManager = (InputMethodManager) getSystemService(
                    Context.INPUT_METHOD_SERVICE);
            inputManager.hideSoftInputFromWindow(mCurrentView.getWindowToken(),
                    0);
        }

        RelativeLayout.LayoutParams lp = new RelativeLayout.LayoutParams(
                LayoutParams.FILL_PARENT, LayoutParams.FILL_PARENT);

        // adjust which view is in the layout container...
        mStaleView = mCurrentView;
        mCurrentView = next;
        mQuestionHolder.addView(mCurrentView, lp);
        mAnimationCompletionSet = 0;

        if (mStaleView != null) {
            // start OutAnimation for transition...
            mStaleView.startAnimation(mOutAnimation);
            // and remove the old view (MUST occur after start of animation!!!)
            mQuestionHolder.removeView(mStaleView);
        } else {
            mAnimationCompletionSet = 2;
        }
        // start InAnimation for transition...
        mCurrentView.startAnimation(mInAnimation);

        String logString = "";
        switch (from) {
            case RIGHT:
                logString = "next";
                break;
            case LEFT:
                logString = "previous";
                break;
            case FADE:
                logString = "refresh";
                break;
        }

        Collect.getInstance().getActivityLogger().logInstanceAction(this, "showView", logString);

        FormController formController = Collect.getInstance().getFormController();
        if (formController.getEvent() == FormEntryController.EVENT_QUESTION
                || formController.getEvent() == FormEntryController.EVENT_GROUP
                || formController.getEvent() == FormEntryController.EVENT_REPEAT) {
            FormEntryPrompt[] prompts = Collect.getInstance().getFormController()
                    .getQuestionPrompts();
            for (FormEntryPrompt p : prompts) {
                List<TreeElement> attrs = p.getBindAttributes();
                for (int i = 0; i < attrs.size(); i++) {
                    if (!mAutoSaved && "saveIncomplete".equals(attrs.get(i).getName())) {
                        saveDataToDisk(false, false, null, false);
                        mAutoSaved = true;
                    }
                }
            }
        }
    }

    // Hopefully someday we can use managed dialogs when the bugs are fixed
	/*
	 * Ideally, we'd like to use Android to manage dialogs with onCreateDialog()
	 * and onPrepareDialog(), but dialogs with dynamic content are broken in 1.5
	 * (cupcake). We do use managed dialogs for our static loading
	 * ProgressDialog. The main issue we noticed and are waiting to see fixed
	 * is: onPrepareDialog() is not called after a screen orientation change.
	 * http://code.google.com/p/android/issues/detail?id=1639
	 */

    //

    /**
     * Creates and displays a dialog displaying the violated constraint.
     */
    private void createConstraintToast(FormIndex index, int saveStatus) {
        FormController formController = Collect.getInstance()
                .getFormController();
        String constraintText;
        switch (saveStatus) {
            case FormEntryController.ANSWER_CONSTRAINT_VIOLATED:
                Collect.getInstance()
                        .getActivityLogger()
                        .logInstanceAction(this,
                                "createConstraintToast.ANSWER_CONSTRAINT_VIOLATED",
                                "show", index);
                constraintText = formController
                        .getQuestionPromptConstraintText(index);
                if (constraintText == null) {
                    constraintText = formController.getQuestionPrompt(index)
                            .getSpecialFormQuestionText("constraintMsg");
                    if (constraintText == null) {
                        constraintText = getString(R.string.invalid_answer_error);
                    }
                }
                break;
            case FormEntryController.ANSWER_REQUIRED_BUT_EMPTY:
                Collect.getInstance()
                        .getActivityLogger()
                        .logInstanceAction(this,
                                "createConstraintToast.ANSWER_REQUIRED_BUT_EMPTY",
                                "show", index);
                constraintText = formController
                        .getQuestionPromptRequiredText(index);
                if (constraintText == null) {
                    constraintText = formController.getQuestionPrompt(index)
                            .getSpecialFormQuestionText("requiredMsg");
                    if (constraintText == null) {
                        constraintText = getString(R.string.required_answer_error);
                    }
                }
                break;
            default:
                return;
        }

        showCustomToast(constraintText, Toast.LENGTH_SHORT);
    }

    /**
     * Creates a toast with the specified message.
     */
    private void showCustomToast(String message, int duration) {
        LayoutInflater inflater = (LayoutInflater) getSystemService(
                Context.LAYOUT_INFLATER_SERVICE);

        View view = inflater.inflate(R.layout.toast_view, null);

        // set the text in the view
        TextView tv = (TextView) view.findViewById(R.id.message);
        tv.setText(message);

        Toast t = new Toast(this);
        t.setView(view);
        t.setDuration(duration);
        t.setGravity(Gravity.CENTER, 0, 0);
        t.show();
    }

    /**
     * Creates and displays a dialog asking the user if they'd like to create a
     * repeat of the current group.
     */
    private void createRepeatDialog() {
        FormController formController = Collect.getInstance()
                .getFormController();
        Collect.getInstance().getActivityLogger()
                .logInstanceAction(this, "createRepeatDialog", "show");

        // In some cases dialog might be present twice because refreshView() is being called
        // from onResume(). This ensures that we do not preset this modal dialog if it's already
        // visible. Checking for mShownAlertDialogIsGroupRepeat because the same field
        // mAlertDialog is being used for all alert dialogs in this activity.
        if (mAlertDialog != null && mAlertDialog.isShowing() && mShownAlertDialogIsGroupRepeat) {
            return;
        }

        mAlertDialog = new AlertDialog.Builder(this).create();
        mAlertDialog.setIcon(android.R.drawable.ic_dialog_info);
        DialogInterface.OnClickListener repeatListener = new DialogInterface.OnClickListener() {
            @Override
            public void onClick(DialogInterface dialog, int i) {
                mShownAlertDialogIsGroupRepeat = false;
                FormController formController = Collect.getInstance()
                        .getFormController();
                switch (i) {
                    case DialogInterface.BUTTON_POSITIVE: // yes, repeat
                        Collect.getInstance()
                                .getActivityLogger()
                                .logInstanceAction(this, "createRepeatDialog",
                                        "addRepeat");
                        try {
                            formController.newRepeat();
                        } catch (Exception e) {
                            FormEntryActivity.this.createErrorDialog(
                                    e.getMessage(), DO_NOT_EXIT);
                            return;
                        }
                        if (!formController.indexIsInFieldList()) {
                            // we are at a REPEAT event that does not have a
                            // field-list appearance
                            // step to the next visible field...
                            // which could be the start of a new repeat group...
                            showNextView();
                        } else {
                            // we are at a REPEAT event that has a field-list
                            // appearance
                            // just display this REPEAT event's group.
                            refreshCurrentView();
                        }
                        break;
                    case DialogInterface.BUTTON_NEGATIVE: // no, no repeat
                        Collect.getInstance()
                                .getActivityLogger()
                                .logInstanceAction(this, "createRepeatDialog",
                                        "showNext");

                        //
                        // Make sure the error dialog will not disappear.
                        //
                        // When showNextView() popups an error dialog (because of a
                        // JavaRosaException)
                        // the issue is that the "add new repeat dialog" is referenced by
                        // mAlertDialog
                        // like the error dialog. When the "no repeat" is clicked, the error dialog
                        // is shown. Android by default dismisses the dialogs when a button is
                        // clicked,
                        // so instead of closing the first dialog, it closes the second.
                        new Thread() {

                            @Override
                            public void run() {
                                FormEntryActivity.this.runOnUiThread(new Runnable() {
                                    @Override
                                    public void run() {
                                        try {
                                            Thread.sleep(500);
                                        } catch (InterruptedException e) {
                                            e.printStackTrace();
                                        }
                                        showNextView();
                                    }
                                });
                            }
                        }.start();

                        break;
                }
            }
        };
        if (formController.getLastRepeatCount() > 0) {
            mAlertDialog.setTitle(getString(R.string.leaving_repeat_ask));
            mAlertDialog.setMessage(getString(R.string.add_another_repeat,
                    formController.getLastGroupText()));
            mAlertDialog.setButton(getString(R.string.add_another),
                    repeatListener);
            mAlertDialog.setButton2(getString(R.string.leave_repeat_yes),
                    repeatListener);

        } else {
            mAlertDialog.setTitle(getString(R.string.entering_repeat_ask));
            mAlertDialog.setMessage(getString(R.string.add_repeat,
                    formController.getLastGroupText()));
            mAlertDialog.setButton(getString(R.string.entering_repeat),
                    repeatListener);
            mAlertDialog.setButton2(getString(R.string.add_repeat_no),
                    repeatListener);
        }
        mAlertDialog.setCancelable(false);
        mBeenSwiped = false;
        mShownAlertDialogIsGroupRepeat = true;
        mAlertDialog.show();
    }

    /**
     * Creates and displays dialog with the given errorMsg.
     */
    private void createErrorDialog(String errorMsg, final boolean shouldExit) {
        Collect.getInstance()
                .getActivityLogger()
                .logInstanceAction(this, "createErrorDialog",
                        "show." + Boolean.toString(shouldExit));

        if (mAlertDialog != null && mAlertDialog.isShowing()) {
            errorMsg = mErrorMessage + "\n\n" + errorMsg;
            mErrorMessage = errorMsg;
        } else {
            mAlertDialog = new AlertDialog.Builder(this).create();
            mErrorMessage = errorMsg;
        }

        mAlertDialog.setIcon(android.R.drawable.ic_dialog_info);
        mAlertDialog.setTitle(getString(R.string.error_occured));
        mAlertDialog.setMessage(errorMsg);
        DialogInterface.OnClickListener errorListener = new DialogInterface.OnClickListener() {
            @Override
            public void onClick(DialogInterface dialog, int i) {
                switch (i) {
                    case DialogInterface.BUTTON_POSITIVE:
                        Collect.getInstance().getActivityLogger()
                                .logInstanceAction(this, "createErrorDialog", "OK");
                        if (shouldExit) {
                            mErrorMessage = null;
                            finish();
                        }
                        break;
                }
            }
        };
        mAlertDialog.setCancelable(false);
        mAlertDialog.setButton(getString(R.string.ok), errorListener);
        mBeenSwiped = false;
        mAlertDialog.show();
    }

    /**
     * Creates a confirm/cancel dialog for deleting repeats.
     */
    private void createDeleteRepeatConfirmDialog() {
        Collect.getInstance()
                .getActivityLogger()
                .logInstanceAction(this, "createDeleteRepeatConfirmDialog",
                        "show");
        FormController formController = Collect.getInstance()
                .getFormController();

        mAlertDialog = new AlertDialog.Builder(this).create();
        mAlertDialog.setIcon(android.R.drawable.ic_dialog_info);
        String name = formController.getLastRepeatedGroupName();
        int repeatcount = formController.getLastRepeatedGroupRepeatCount();
        if (repeatcount != -1) {
            name += " (" + (repeatcount + 1) + ")";
        }
        mAlertDialog.setTitle(getString(R.string.delete_repeat_ask));
        mAlertDialog
                .setMessage(getString(R.string.delete_repeat_confirm, name));
        DialogInterface.OnClickListener quitListener = new DialogInterface.OnClickListener() {
            @Override
            public void onClick(DialogInterface dialog, int i) {
                FormController formController = Collect.getInstance()
                        .getFormController();
                switch (i) {
                    case DialogInterface.BUTTON_POSITIVE: // yes
                        Collect.getInstance()
                                .getActivityLogger()
                                .logInstanceAction(this,
                                        "createDeleteRepeatConfirmDialog", "OK");
                        formController.deleteRepeat();
                        refreshCurrentView();
                        break;

                    case DialogInterface.BUTTON_NEGATIVE: // no
                        Collect.getInstance()
                                .getActivityLogger()
                                .logInstanceAction(this,
                                        "createDeleteRepeatConfirmDialog", "cancel");

                        refreshCurrentView();
                        break;
                }
            }
        };
        mAlertDialog.setCancelable(false);
        mAlertDialog.setButton(getString(R.string.discard_group), quitListener);
        mAlertDialog.setButton2(getString(R.string.delete_repeat_no),
                quitListener);
        mAlertDialog.show();
    }

    /**
     * Saves data and writes it to disk. If exit is set, program will exit after
     * save completes. Complete indicates whether the user has marked the
     * isntancs as complete. If updatedSaveName is non-null, the instances
     * content provider is updated with the new name
     */
    // by default, save the current screen
    private boolean saveDataToDisk(boolean exit, boolean complete, String updatedSaveName) {
        return saveDataToDisk(exit, complete, updatedSaveName, true);
    }

    // but if you want save in the background, can't be current screen
    private boolean saveDataToDisk(boolean exit, boolean complete, String updatedSaveName,
            boolean current) {
        // save current answer
        if (current) {
            if (!saveAnswersForCurrentScreen(complete)) {
                Toast.makeText(this, getString(R.string.data_saved_error), Toast.LENGTH_SHORT)
                        .show();
                return false;
            }
        }

        synchronized (saveDialogLock) {
            mSaveToDiskTask = new SaveToDiskTask(getIntent().getData(), exit, complete,
                    updatedSaveName);
            mSaveToDiskTask.setFormSavedListener(this);
            mAutoSaved = true;
            showDialog(SAVING_DIALOG);
            // show dialog before we execute...
            mSaveToDiskTask.execute();
        }

        return true;
    }

<<<<<<< HEAD
	/**
	 * Create a dialog with options to save and exit, save, or quit without
	 * saving
	 */
	private void createQuitDialog() {
	   String title;
	   {
		   FormController formController = Collect.getInstance().getFormController();
		   title = (formController == null) ? null : formController.getFormTitle();
		   if ( title == null ) {
		      title = "<".concat(getString(R.string.no_form_loaded)).concat(">");
		   }
	   }

		String[] items;
		if (mAdminPreferences.getBoolean(AdminPreferencesActivity.KEY_SAVE_MID,
				true)) {
			String[] two = { getString(R.string.keep_changes),
					getString(R.string.do_not_save) };
			items = two;
		} else {
			String[] one = { getString(R.string.do_not_save) };
			items = one;
		}

		Collect.getInstance().getActivityLogger()
				.logInstanceAction(this, "createQuitDialog", "show");
		mAlertDialog = new AlertDialog.Builder(this)
				.setIcon(android.R.drawable.ic_dialog_info)
				.setTitle(
						getString(R.string.quit_application, title))
				.setNeutralButton(getString(R.string.do_not_exit),
						new DialogInterface.OnClickListener() {
							@Override
							public void onClick(DialogInterface dialog, int id) {

								Collect.getInstance()
										.getActivityLogger()
										.logInstanceAction(this,
												"createQuitDialog", "cancel");
								dialog.cancel();

							}
						})
				.setItems(items, new DialogInterface.OnClickListener() {
					@Override
					public void onClick(DialogInterface dialog, int which) {
						switch (which) {

						case 0: // save and exit
							// this is slightly complicated because if the
							// option is disabled in
							// the admin menu, then case 0 actually becomes
							// 'discard and exit'
							// whereas if it's enabled it's 'save and exit'
							if (mAdminPreferences
									.getBoolean(
											AdminPreferencesActivity.KEY_SAVE_MID,
											true)) {
								Collect.getInstance()
										.getActivityLogger()
										.logInstanceAction(this,
												"createQuitDialog",
												"saveAndExit");
								saveDataToDisk(EXIT, isInstanceComplete(false),
										null);
							} else {
								Collect.getInstance()
										.getActivityLogger()
										.logInstanceAction(this,
												"createQuitDialog",
												"discardAndExit");
								removeTempInstance();
								finishReturnInstance();
							}
							break;

						case 1: // discard changes and exit
							Collect.getInstance()
									.getActivityLogger()
									.logInstanceAction(this,
											"createQuitDialog",
											"discardAndExit");

                            // close all open databases of external data.
                            Collect.getInstance().getExternalDataManager().close();

							removeTempInstance();
							finishReturnInstance();
							break;

						case 2:// do nothing
							Collect.getInstance()
									.getActivityLogger()
									.logInstanceAction(this,
											"createQuitDialog", "cancel");
							break;
						}
					}
				}).create();
		mAlertDialog.show();
	}

	/**
	 * this method cleans up unneeded files when the user selects 'discard and
	 * exit'
	 */
	private void removeTempInstance() {
		FormController formController = Collect.getInstance()
				.getFormController();

		// attempt to remove any scratch file
		File temp = SaveToDiskTask.savepointFile(formController
				.getInstancePath());
		if (temp.exists()) {
			temp.delete();
		}

		String selection = InstanceColumns.INSTANCE_FILE_PATH + "=?";
		String[] selectionArgs = { formController.getInstancePath()
				.getAbsolutePath() };

		boolean erase = false;
		{
			Cursor c = null;
			try {
				c = getContentResolver().query(InstanceColumns.CONTENT_URI,
						null, selection, selectionArgs, null);
				erase = (c.getCount() < 1);
			} finally {
				if (c != null) {
					c.close();
				}
			}
		}

		// if it's not already saved, erase everything
		if (erase) {
			// delete media first
			String instanceFolder = formController.getInstancePath()
					.getParent();
			Log.i(t, "attempting to delete: " + instanceFolder);
			int images = MediaUtils
					.deleteImagesInFolderFromMediaProvider(formController
							.getInstancePath().getParentFile());
			int audio = MediaUtils
					.deleteAudioInFolderFromMediaProvider(formController
							.getInstancePath().getParentFile());
			int video = MediaUtils
					.deleteVideoInFolderFromMediaProvider(formController
							.getInstancePath().getParentFile());

			Log.i(t, "removed from content providers: " + images
					+ " image files, " + audio + " audio files," + " and "
					+ video + " video files.");
			File f = new File(instanceFolder);
			if (f.exists() && f.isDirectory()) {
				for (File del : f.listFiles()) {
					Log.i(t, "deleting file: " + del.getAbsolutePath());
					del.delete();
				}
				f.delete();
			}
		}
	}

	/**
	 * Confirm clear answer dialog
	 */
	private void createClearDialog(final QuestionWidget qw) {
		Collect.getInstance()
				.getActivityLogger()
				.logInstanceAction(this, "createClearDialog", "show",
						qw.getPrompt().getIndex());
		mAlertDialog = new AlertDialog.Builder(this).create();
		mAlertDialog.setIcon(android.R.drawable.ic_dialog_info);

		mAlertDialog.setTitle(getString(R.string.clear_answer_ask));

		String question = qw.getPrompt().getLongText();
		if (question == null) {
			question = "";
		}
		if (question.length() > 50) {
			question = question.substring(0, 50) + "...";
		}

		mAlertDialog.setMessage(getString(R.string.clearanswer_confirm,
				question));

		DialogInterface.OnClickListener quitListener = new DialogInterface.OnClickListener() {

			@Override
			public void onClick(DialogInterface dialog, int i) {
				switch (i) {
				case DialogInterface.BUTTON_POSITIVE: // yes
					Collect.getInstance()
							.getActivityLogger()
							.logInstanceAction(this, "createClearDialog",
									"clearAnswer", qw.getPrompt().getIndex());
					clearAnswer(qw);
					saveAnswersForCurrentScreen(DO_NOT_EVALUATE_CONSTRAINTS);
					break;
				case DialogInterface. BUTTON_NEGATIVE: // no
					Collect.getInstance()
							.getActivityLogger()
							.logInstanceAction(this, "createClearDialog",
									"cancel", qw.getPrompt().getIndex());
					break;
				}
			}
		};
		mAlertDialog.setCancelable(false);
		mAlertDialog
				.setButton(getString(R.string.discard_answer), quitListener);
		mAlertDialog.setButton2(getString(R.string.clear_answer_no),
				quitListener);
		mAlertDialog.show();
	}

	/**
	 * Creates and displays a dialog allowing the user to set the language for
	 * the form.
	 */
	private void createLanguageDialog() {
		Collect.getInstance().getActivityLogger()
				.logInstanceAction(this, "createLanguageDialog", "show");
		FormController formController = Collect.getInstance()
				.getFormController();
		final String[] languages = formController.getLanguages();
		int selected = -1;
		if (languages != null) {
			String language = formController.getLanguage();
			for (int i = 0; i < languages.length; i++) {
				if (language.equals(languages[i])) {
					selected = i;
				}
			}
		}
		mAlertDialog = new AlertDialog.Builder(this)
				.setSingleChoiceItems(languages, selected,
						new DialogInterface.OnClickListener() {
							@Override
							public void onClick(DialogInterface dialog,
									int whichButton) {
								FormController formController = Collect
										.getInstance().getFormController();
								// Update the language in the content provider
								// when selecting a new
								// language
								ContentValues values = new ContentValues();
								values.put(FormsColumns.LANGUAGE,
										languages[whichButton]);
								String selection = FormsColumns.FORM_FILE_PATH
										+ "=?";
								String selectArgs[] = { mFormPath };
								int updated = getContentResolver().update(
										FormsColumns.CONTENT_URI, values,
										selection, selectArgs);
								Log.i(t, "Updated language to: "
										+ languages[whichButton] + " in "
										+ updated + " rows");

								Collect.getInstance()
										.getActivityLogger()
										.logInstanceAction(
												this,
												"createLanguageDialog",
												"changeLanguage."
														+ languages[whichButton]);
								formController
										.setLanguage(languages[whichButton]);
								dialog.dismiss();
								if (formController.currentPromptIsQuestion()) {
									saveAnswersForCurrentScreen(DO_NOT_EVALUATE_CONSTRAINTS);
								}
								refreshCurrentView();
							}
						})
				.setTitle(getString(R.string.change_language))
				.setNegativeButton(getString(R.string.do_not_change),
						new DialogInterface.OnClickListener() {
							@Override
							public void onClick(DialogInterface dialog,
									int whichButton) {
								Collect.getInstance()
										.getActivityLogger()
										.logInstanceAction(this,
												"createLanguageDialog",
												"cancel");
							}
						}).create();
		mAlertDialog.show();
	}

	/**
	 * We use Android's dialog management for loading/saving progress dialogs
	 */
	@Override
	protected Dialog onCreateDialog(int id) {
		switch (id) {
		case PROGRESS_DIALOG:
			Log.e(t, "Creating PROGRESS_DIALOG");
			Collect.getInstance()
					.getActivityLogger()
					.logInstanceAction(this, "onCreateDialog.PROGRESS_DIALOG",
							"show");
			mProgressDialog = new ProgressDialog(this);
			DialogInterface.OnClickListener loadingButtonListener = new DialogInterface.OnClickListener() {
				@Override
				public void onClick(DialogInterface dialog, int which) {
					Collect.getInstance()
							.getActivityLogger()
							.logInstanceAction(this,
									"onCreateDialog.PROGRESS_DIALOG", "cancel");
					dialog.dismiss();
					mFormLoaderTask.setFormLoaderListener(null);
					FormLoaderTask t = mFormLoaderTask;
					mFormLoaderTask = null;
					t.cancel(true);
					t.destroy();
					finish();
				}
			};
			mProgressDialog.setIcon(android.R.drawable.ic_dialog_info);
			mProgressDialog.setTitle(getString(R.string.loading_form));
			mProgressDialog.setMessage(getString(R.string.please_wait));
			mProgressDialog.setIndeterminate(true);
			mProgressDialog.setCancelable(false);
			mProgressDialog.setButton(getString(R.string.cancel_loading_form),
					loadingButtonListener);
			return mProgressDialog;
		case SAVING_DIALOG:
            Log.e(t, "Creating SAVING_DIALOG");
			Collect.getInstance()
					.getActivityLogger()
					.logInstanceAction(this, "onCreateDialog.SAVING_DIALOG",
							"show");
			mProgressDialog = new ProgressDialog(this);
			DialogInterface.OnClickListener cancelSavingButtonListener = new DialogInterface.OnClickListener() {
				@Override
				public void onClick(DialogInterface dialog, int which) {
					Collect.getInstance()
							.getActivityLogger()
							.logInstanceAction(this,
									"onCreateDialog.SAVING_DIALOG", "cancel");
					dialog.dismiss();
                    cancelSaveToDiskTask();
				}
			};
			mProgressDialog.setIcon(android.R.drawable.ic_dialog_info);
			mProgressDialog.setTitle(getString(R.string.saving_form));
			mProgressDialog.setMessage(getString(R.string.please_wait));
			mProgressDialog.setIndeterminate(true);
            mProgressDialog.setOnDismissListener(new DialogInterface.OnDismissListener() {
                @Override
                public void onDismiss(DialogInterface dialog) {
					Collect.getInstance()
					.getActivityLogger()
					.logInstanceAction(this,
							"onCreateDialog.SAVING_DIALOG", "OnDismissListener");
                    cancelSaveToDiskTask();
=======
    /**
     * Create a dialog with options to save and exit, save, or quit without
     * saving
     */
    private void createQuitDialog() {
        String title;
        {
            FormController formController = Collect.getInstance().getFormController();
            title = (formController == null) ? null : formController.getFormTitle();
            if (title == null) {
                title = "<no form loaded>";
            }
        }

        String[] items;
        if (mAdminPreferences.getBoolean(AdminPreferencesActivity.KEY_SAVE_MID,
                true)) {
            String[] two = {getString(R.string.keep_changes),
                    getString(R.string.do_not_save)};
            items = two;
        } else {
            String[] one = {getString(R.string.do_not_save)};
            items = one;
        }

        Collect.getInstance().getActivityLogger()
                .logInstanceAction(this, "createQuitDialog", "show");
        mAlertDialog = new AlertDialog.Builder(this)
                .setIcon(android.R.drawable.ic_dialog_info)
                .setTitle(
                        getString(R.string.quit_application, title))
                .setNeutralButton(getString(R.string.do_not_exit),
                        new DialogInterface.OnClickListener() {
                            @Override
                            public void onClick(DialogInterface dialog, int id) {

                                Collect.getInstance()
                                        .getActivityLogger()
                                        .logInstanceAction(this,
                                                "createQuitDialog", "cancel");
                                dialog.cancel();

                            }
                        })
                .setItems(items, new DialogInterface.OnClickListener() {
                    @Override
                    public void onClick(DialogInterface dialog, int which) {
                        switch (which) {

                            case 0: // save and exit
                                // this is slightly complicated because if the
                                // option is disabled in
                                // the admin menu, then case 0 actually becomes
                                // 'discard and exit'
                                // whereas if it's enabled it's 'save and exit'
                                if (mAdminPreferences
                                        .getBoolean(
                                                AdminPreferencesActivity.KEY_SAVE_MID,
                                                true)) {
                                    Collect.getInstance()
                                            .getActivityLogger()
                                            .logInstanceAction(this,
                                                    "createQuitDialog",
                                                    "saveAndExit");
                                    saveDataToDisk(EXIT, isInstanceComplete(false),
                                            null);
                                } else {
                                    Collect.getInstance()
                                            .getActivityLogger()
                                            .logInstanceAction(this,
                                                    "createQuitDialog",
                                                    "discardAndExit");
                                    removeTempInstance();
                                    finishReturnInstance();
                                }
                                break;

                            case 1: // discard changes and exit
                                Collect.getInstance()
                                        .getActivityLogger()
                                        .logInstanceAction(this,
                                                "createQuitDialog",
                                                "discardAndExit");

                                // close all open databases of external data.
                                Collect.getInstance().getExternalDataManager().close();

                                removeTempInstance();
                                finishReturnInstance();
                                break;

                            case 2:// do nothing
                                Collect.getInstance()
                                        .getActivityLogger()
                                        .logInstanceAction(this,
                                                "createQuitDialog", "cancel");
                                break;
                        }
                    }
                }).create();
        mAlertDialog.show();
    }

    /**
     * this method cleans up unneeded files when the user selects 'discard and
     * exit'
     */
    private void removeTempInstance() {
        FormController formController = Collect.getInstance()
                .getFormController();

        // attempt to remove any scratch file
        File temp = SaveToDiskTask.savepointFile(formController
                .getInstancePath());
        if (temp.exists()) {
            temp.delete();
        }

        String selection = InstanceColumns.INSTANCE_FILE_PATH + "=?";
        String[] selectionArgs = {formController.getInstancePath()
                .getAbsolutePath()};

        boolean erase = false;
        {
            Cursor c = null;
            try {
                c = getContentResolver().query(InstanceColumns.CONTENT_URI,
                        null, selection, selectionArgs, null);
                erase = (c.getCount() < 1);
            } finally {
                if (c != null) {
                    c.close();
>>>>>>> 13f966be
                }
            }
        }

        // if it's not already saved, erase everything
        if (erase) {
            // delete media first
            String instanceFolder = formController.getInstancePath()
                    .getParent();
            Log.i(t, "attempting to delete: " + instanceFolder);
            int images = MediaUtils
                    .deleteImagesInFolderFromMediaProvider(formController
                            .getInstancePath().getParentFile());
            int audio = MediaUtils
                    .deleteAudioInFolderFromMediaProvider(formController
                            .getInstancePath().getParentFile());
            int video = MediaUtils
                    .deleteVideoInFolderFromMediaProvider(formController
                            .getInstancePath().getParentFile());

            Log.i(t, "removed from content providers: " + images
                    + " image files, " + audio + " audio files," + " and "
                    + video + " video files.");
            File f = new File(instanceFolder);
            if (f.exists() && f.isDirectory()) {
                for (File del : f.listFiles()) {
                    Log.i(t, "deleting file: " + del.getAbsolutePath());
                    del.delete();
                }
                f.delete();
            }
        }
    }

    /**
     * Confirm clear answer dialog
     */
    private void createClearDialog(final QuestionWidget qw) {
        Collect.getInstance()
                .getActivityLogger()
                .logInstanceAction(this, "createClearDialog", "show",
                        qw.getPrompt().getIndex());
        mAlertDialog = new AlertDialog.Builder(this).create();
        mAlertDialog.setIcon(android.R.drawable.ic_dialog_info);

        mAlertDialog.setTitle(getString(R.string.clear_answer_ask));

        String question = qw.getPrompt().getLongText();
        if (question == null) {
            question = "";
        }
        if (question.length() > 50) {
            question = question.substring(0, 50) + "...";
        }

        mAlertDialog.setMessage(getString(R.string.clearanswer_confirm,
                question));

        DialogInterface.OnClickListener quitListener = new DialogInterface.OnClickListener() {

            @Override
            public void onClick(DialogInterface dialog, int i) {
                switch (i) {
                    case DialogInterface.BUTTON_POSITIVE: // yes
                        Collect.getInstance()
                                .getActivityLogger()
                                .logInstanceAction(this, "createClearDialog",
                                        "clearAnswer", qw.getPrompt().getIndex());
                        clearAnswer(qw);
                        saveAnswersForCurrentScreen(DO_NOT_EVALUATE_CONSTRAINTS);
                        break;
                    case DialogInterface.BUTTON_NEGATIVE: // no
                        Collect.getInstance()
                                .getActivityLogger()
                                .logInstanceAction(this, "createClearDialog",
                                        "cancel", qw.getPrompt().getIndex());
                        break;
                }
            }
        };
        mAlertDialog.setCancelable(false);
        mAlertDialog
                .setButton(getString(R.string.discard_answer), quitListener);
        mAlertDialog.setButton2(getString(R.string.clear_answer_no),
                quitListener);
        mAlertDialog.show();
    }

    /**
     * Creates and displays a dialog allowing the user to set the language for
     * the form.
     */
    private void createLanguageDialog() {
        Collect.getInstance().getActivityLogger()
                .logInstanceAction(this, "createLanguageDialog", "show");
        FormController formController = Collect.getInstance()
                .getFormController();
        final String[] languages = formController.getLanguages();
        int selected = -1;
        if (languages != null) {
            String language = formController.getLanguage();
            for (int i = 0; i < languages.length; i++) {
                if (language.equals(languages[i])) {
                    selected = i;
                }
            }
        }
        mAlertDialog = new AlertDialog.Builder(this)
                .setSingleChoiceItems(languages, selected,
                        new DialogInterface.OnClickListener() {
                            @Override
                            public void onClick(DialogInterface dialog,
                                    int whichButton) {
                                FormController formController = Collect
                                        .getInstance().getFormController();
                                // Update the language in the content provider
                                // when selecting a new
                                // language
                                ContentValues values = new ContentValues();
                                values.put(FormsColumns.LANGUAGE,
                                        languages[whichButton]);
                                String selection = FormsColumns.FORM_FILE_PATH
                                        + "=?";
                                String selectArgs[] = {mFormPath};
                                int updated = getContentResolver().update(
                                        FormsColumns.CONTENT_URI, values,
                                        selection, selectArgs);
                                Log.i(t, "Updated language to: "
                                        + languages[whichButton] + " in "
                                        + updated + " rows");

                                Collect.getInstance()
                                        .getActivityLogger()
                                        .logInstanceAction(
                                                this,
                                                "createLanguageDialog",
                                                "changeLanguage."
                                                        + languages[whichButton]);
                                formController
                                        .setLanguage(languages[whichButton]);
                                dialog.dismiss();
                                if (formController.currentPromptIsQuestion()) {
                                    saveAnswersForCurrentScreen(DO_NOT_EVALUATE_CONSTRAINTS);
                                }
                                refreshCurrentView();
                            }
                        })
                .setTitle(getString(R.string.change_language))
                .setNegativeButton(getString(R.string.do_not_change),
                        new DialogInterface.OnClickListener() {
                            @Override
                            public void onClick(DialogInterface dialog,
                                    int whichButton) {
                                Collect.getInstance()
                                        .getActivityLogger()
                                        .logInstanceAction(this,
                                                "createLanguageDialog",
                                                "cancel");
                            }
                        }).create();
        mAlertDialog.show();
    }

    /**
     * We use Android's dialog management for loading/saving progress dialogs
     */
    @Override
    protected Dialog onCreateDialog(int id) {
        switch (id) {
            case PROGRESS_DIALOG:
                Log.e(t, "Creating PROGRESS_DIALOG");
                Collect.getInstance()
                        .getActivityLogger()
                        .logInstanceAction(this, "onCreateDialog.PROGRESS_DIALOG",
                                "show");
                mProgressDialog = new ProgressDialog(this);
                DialogInterface.OnClickListener loadingButtonListener =
                        new DialogInterface.OnClickListener() {
                            @Override
                            public void onClick(DialogInterface dialog, int which) {
                                Collect.getInstance()
                                        .getActivityLogger()
                                        .logInstanceAction(this,
                                                "onCreateDialog.PROGRESS_DIALOG", "cancel");
                                dialog.dismiss();
                                mFormLoaderTask.setFormLoaderListener(null);
                                FormLoaderTask t = mFormLoaderTask;
                                mFormLoaderTask = null;
                                t.cancel(true);
                                t.destroy();
                                finish();
                            }
                        };
                mProgressDialog.setIcon(android.R.drawable.ic_dialog_info);
                mProgressDialog.setTitle(getString(R.string.loading_form));
                mProgressDialog.setMessage(getString(R.string.please_wait));
                mProgressDialog.setIndeterminate(true);
                mProgressDialog.setCancelable(false);
                mProgressDialog.setButton(getString(R.string.cancel_loading_form),
                        loadingButtonListener);
                return mProgressDialog;
            case SAVING_DIALOG:
                Log.e(t, "Creating SAVING_DIALOG");
                Collect.getInstance()
                        .getActivityLogger()
                        .logInstanceAction(this, "onCreateDialog.SAVING_DIALOG",
                                "show");
                mProgressDialog = new ProgressDialog(this);
                DialogInterface.OnClickListener cancelSavingButtonListener =
                        new DialogInterface.OnClickListener() {
                            @Override
                            public void onClick(DialogInterface dialog, int which) {
                                Collect.getInstance()
                                        .getActivityLogger()
                                        .logInstanceAction(this,
                                                "onCreateDialog.SAVING_DIALOG", "cancel");
                                dialog.dismiss();
                                cancelSaveToDiskTask();
                            }
                        };
                mProgressDialog.setIcon(android.R.drawable.ic_dialog_info);
                mProgressDialog.setTitle(getString(R.string.saving_form));
                mProgressDialog.setMessage(getString(R.string.please_wait));
                mProgressDialog.setIndeterminate(true);
                mProgressDialog.setOnDismissListener(new DialogInterface.OnDismissListener() {
                    @Override
                    public void onDismiss(DialogInterface dialog) {
                        Collect.getInstance()
                                .getActivityLogger()
                                .logInstanceAction(this,
                                        "onCreateDialog.SAVING_DIALOG", "OnDismissListener");
                        cancelSaveToDiskTask();
                    }
                });
                return mProgressDialog;
        }
        return null;
    }

    private void cancelSaveToDiskTask() {
        synchronized (saveDialogLock) {
            mSaveToDiskTask.setFormSavedListener(null);
            boolean cancelled = mSaveToDiskTask.cancel(true);
            Log.w(t, "Cancelled SaveToDiskTask! (" + cancelled + ")");
            mSaveToDiskTask = null;
        }
    }

    /**
     * Dismiss any showing dialogs that we manually manage.
     */
    private void dismissDialogs() {
        Log.e(t, "Dismiss dialogs");
        if (mAlertDialog != null && mAlertDialog.isShowing()) {
            mAlertDialog.dismiss();
        }
    }

    @Override
    protected void onPause() {
        FormController formController = Collect.getInstance()
                .getFormController();
        dismissDialogs();
        // make sure we're not already saving to disk. if we are, currentPrompt
        // is getting constantly updated
        if (mSaveToDiskTask == null
                || mSaveToDiskTask.getStatus() == AsyncTask.Status.FINISHED) {
            if (mCurrentView != null && formController != null
                    && formController.currentPromptIsQuestion()) {
                saveAnswersForCurrentScreen(DO_NOT_EVALUATE_CONSTRAINTS);
            }
        }
        if (mCurrentView != null && mCurrentView instanceof ODKView) {
            // stop audio if it's playing
            ((ODKView) mCurrentView).stopAudio();
        }


        super.onPause();
    }

    @Override
    protected void onResume() {
        super.onResume();

        if (mErrorMessage != null) {
            if (mAlertDialog != null && !mAlertDialog.isShowing()) {
                createErrorDialog(mErrorMessage, EXIT);
            } else {
                return;
            }
        }

        FormController formController = Collect.getInstance().getFormController();
        Collect.getInstance().getActivityLogger().open();

        if (mFormLoaderTask != null) {
            mFormLoaderTask.setFormLoaderListener(this);
            if (formController == null
                    && mFormLoaderTask.getStatus() == AsyncTask.Status.FINISHED) {
                FormController fec = mFormLoaderTask.getFormController();
                if (fec != null) {
                    loadingComplete(mFormLoaderTask);
                } else {
                    dismissDialog(PROGRESS_DIALOG);
                    FormLoaderTask t = mFormLoaderTask;
                    mFormLoaderTask = null;
                    t.cancel(true);
                    t.destroy();
                    // there is no formController -- fire MainMenu activity?
                    startActivity(new Intent(this, MainMenuActivity.class));
                }
            }
        } else {
            if (formController == null) {
                // there is no formController -- fire MainMenu activity?
                startActivity(new Intent(this, MainMenuActivity.class));
                return;
            } else {
                refreshCurrentView();
            }
        }

        if (mSaveToDiskTask != null) {
            mSaveToDiskTask.setFormSavedListener(this);
        }

        // only check the buttons if it's enabled in preferences
        SharedPreferences sharedPreferences = PreferenceManager
                .getDefaultSharedPreferences(this);
        String navigation = sharedPreferences.getString(
                PreferencesActivity.KEY_NAVIGATION,
                PreferencesActivity.KEY_NAVIGATION);
        Boolean showButtons = false;
        if (navigation.contains(PreferencesActivity.NAVIGATION_BUTTONS)) {
            showButtons = true;
        }

        if (showButtons) {
            mBackButton.setVisibility(View.VISIBLE);
            mNextButton.setVisibility(View.VISIBLE);
        } else {
            mBackButton.setVisibility(View.GONE);
            mNextButton.setVisibility(View.GONE);
        }
    }

    @Override
    public boolean onKeyDown(int keyCode, KeyEvent event) {
        switch (keyCode) {
            case KeyEvent.KEYCODE_BACK:
                Collect.getInstance().getActivityLogger()
                        .logInstanceAction(this, "onKeyDown.KEYCODE_BACK", "quit");
                createQuitDialog();
                return true;
            case KeyEvent.KEYCODE_DPAD_RIGHT:
                if (event.isAltPressed() && !mBeenSwiped) {
                    mBeenSwiped = true;
                    Collect.getInstance()
                            .getActivityLogger()
                            .logInstanceAction(this,
                                    "onKeyDown.KEYCODE_DPAD_RIGHT", "showNext");
                    showNextView();
                    return true;
                }
                break;
            case KeyEvent.KEYCODE_DPAD_LEFT:
                if (event.isAltPressed() && !mBeenSwiped) {
                    mBeenSwiped = true;
                    Collect.getInstance()
                            .getActivityLogger()
                            .logInstanceAction(this, "onKeyDown.KEYCODE_DPAD_LEFT",
                                    "showPrevious");
                    showPreviousView();
                    return true;
                }
                break;
        }
        return super.onKeyDown(keyCode, event);
    }

    @Override
    protected void onDestroy() {
        if (mFormLoaderTask != null) {
            mFormLoaderTask.setFormLoaderListener(null);
            // We have to call cancel to terminate the thread, otherwise it
            // lives on and retains the FEC in memory.
            // but only if it's done, otherwise the thread never returns
            if (mFormLoaderTask.getStatus() == AsyncTask.Status.FINISHED) {
                FormLoaderTask t = mFormLoaderTask;
                mFormLoaderTask = null;
                t.cancel(true);
                t.destroy();
            }
        }
        if (mSaveToDiskTask != null) {
            mSaveToDiskTask.setFormSavedListener(null);
            // We have to call cancel to terminate the thread, otherwise it
            // lives on and retains the FEC in memory.
            if (mSaveToDiskTask.getStatus() == AsyncTask.Status.FINISHED) {
                mSaveToDiskTask.cancel(true);
                mSaveToDiskTask = null;
            }
        }

        super.onDestroy();

    }

    private int mAnimationCompletionSet = 0;

    private void afterAllAnimations() {
        Log.i(t, "afterAllAnimations");
        if (mStaleView != null) {
            if (mStaleView instanceof ODKView) {
                // http://code.google.com/p/android/issues/detail?id=8488
                ((ODKView) mStaleView).recycleDrawables();
            }
            mStaleView = null;
        }

        if (mCurrentView != null && mCurrentView instanceof ODKView) {
            ((ODKView) mCurrentView).setFocus(this);
        }
        mBeenSwiped = false;
    }

    @Override
    public void onAnimationEnd(Animation animation) {
        Log.i(t, "onAnimationEnd "
                + ((animation == mInAnimation) ? "in"
                : ((animation == mOutAnimation) ? "out" : "other")));
        if (mInAnimation == animation) {
            mAnimationCompletionSet |= 1;
        } else if (mOutAnimation == animation) {
            mAnimationCompletionSet |= 2;
        } else {
            Log.e(t, "Unexpected animation");
        }

        if (mAnimationCompletionSet == 3) {
            this.afterAllAnimations();
        }
    }

    @Override
    public void onAnimationRepeat(Animation animation) {
        // Added by AnimationListener interface.
        Log.i(t, "onAnimationRepeat "
                + ((animation == mInAnimation) ? "in"
                : ((animation == mOutAnimation) ? "out" : "other")));
    }

    @Override
    public void onAnimationStart(Animation animation) {
        // Added by AnimationListener interface.
        Log.i(t, "onAnimationStart "
                + ((animation == mInAnimation) ? "in"
                : ((animation == mOutAnimation) ? "out" : "other")));
    }

    /**
     * loadingComplete() is called by FormLoaderTask once it has finished
     * loading a form.
     */
    @Override
    public void loadingComplete(FormLoaderTask task) {
        dismissDialog(PROGRESS_DIALOG);

        FormController formController = task.getFormController();
        boolean pendingActivityResult = task.hasPendingActivityResult();
        boolean hasUsedSavepoint = task.hasUsedSavepoint();
        int requestCode = task.getRequestCode(); // these are bogus if
        // pendingActivityResult is
        // false
        int resultCode = task.getResultCode();
        Intent intent = task.getIntent();

        mFormLoaderTask.setFormLoaderListener(null);
        FormLoaderTask t = mFormLoaderTask;
        mFormLoaderTask = null;
        t.cancel(true);
        t.destroy();
        Collect.getInstance().setFormController(formController);
        CompatibilityUtils.invalidateOptionsMenu(this);

        Collect.getInstance().setExternalDataManager(task.getExternalDataManager());

        // Set the language if one has already been set in the past
        String[] languageTest = formController.getLanguages();
        if (languageTest != null) {
            String defaultLanguage = formController.getLanguage();
            String newLanguage = "";
            String selection = FormsColumns.FORM_FILE_PATH + "=?";
            String selectArgs[] = {mFormPath};
            Cursor c = null;
            try {
                c = getContentResolver().query(FormsColumns.CONTENT_URI, null,
                        selection, selectArgs, null);
                if (c.getCount() == 1) {
                    c.moveToFirst();
                    newLanguage = c.getString(c
                            .getColumnIndex(FormsColumns.LANGUAGE));
                }
            } finally {
                if (c != null) {
                    c.close();
                }
            }

            // if somehow we end up with a bad language, set it to the default
            try {
                formController.setLanguage(newLanguage);
            } catch (Exception e) {
                formController.setLanguage(defaultLanguage);
            }
        }

        if (pendingActivityResult) {
            // set the current view to whatever group we were at...
            refreshCurrentView();
            // process the pending activity request...
            onActivityResult(requestCode, resultCode, intent);
            return;
        }

        // it can be a normal flow for a pending activity result to restore from
        // a savepoint
        // (the call flow handled by the above if statement). For all other use
        // cases, the
        // user should be notified, as it means they wandered off doing other
        // things then
        // returned to ODK Collect and chose Edit Saved Form, but that the
        // savepoint for that
        // form is newer than the last saved version of their form data.
        if (hasUsedSavepoint) {
            runOnUiThread(new Runnable() {
                @Override
                public void run() {
                    Toast.makeText(FormEntryActivity.this,
                            getString(R.string.savepoint_used),
                            Toast.LENGTH_LONG).show();
                }
            });
        }

        // Set saved answer path
        if (formController.getInstancePath() == null) {

            // Create new answer folder.
            String time = new SimpleDateFormat("yyyy-MM-dd_HH-mm-ss",
                    Locale.ENGLISH).format(Calendar.getInstance().getTime());
            String file = mFormPath.substring(mFormPath.lastIndexOf('/') + 1,
                    mFormPath.lastIndexOf('.'));
            String path = Collect.INSTANCES_PATH + File.separator + file + "_"
                    + time;
            if (FileUtils.createFolder(path)) {
                formController.setInstancePath(new File(path + File.separator
                        + file + "_" + time + ".xml"));
            }
        } else {
            Intent reqIntent = getIntent();
            boolean showFirst = reqIntent.getBooleanExtra("start", false);

            if (!showFirst) {
                // we've just loaded a saved form, so start in the hierarchy
                // view
                Intent i = new Intent(this, FormHierarchyActivity.class);
                startActivity(i);
                return; // so we don't show the intro screen before jumping to
                // the hierarchy
            }
        }

        refreshCurrentView();
    }

    /**
     * called by the FormLoaderTask if something goes wrong.
     */
    @Override
    public void loadingError(String errorMsg) {
        dismissDialog(PROGRESS_DIALOG);
        if (errorMsg != null) {
            createErrorDialog(errorMsg, EXIT);
        } else {
            createErrorDialog(getString(R.string.parse_error), EXIT);
        }
    }

    /**
     * Called by SavetoDiskTask if everything saves correctly.
     */
    @Override
    public void savingComplete(SaveResult saveResult) {
        dismissDialog(SAVING_DIALOG);

        int saveStatus = saveResult.getSaveResult();
        switch (saveStatus) {
            case SaveToDiskTask.SAVED:
                Toast.makeText(this, getString(R.string.data_saved_ok),
                        Toast.LENGTH_SHORT).show();
                sendSavedBroadcast();
                break;
            case SaveToDiskTask.SAVED_AND_EXIT:
                Toast.makeText(this, getString(R.string.data_saved_ok),
                        Toast.LENGTH_SHORT).show();
                sendSavedBroadcast();
                finishReturnInstance();
                break;
            case SaveToDiskTask.SAVE_ERROR:
                String message;
                if (saveResult.getSaveErrorMessage() != null) {
                    message = getString(R.string.data_saved_error) + ": "
                            + saveResult.getSaveErrorMessage();
                } else {
                    message = getString(R.string.data_saved_error);
                }
                Toast.makeText(this, message,
                        Toast.LENGTH_LONG).show();
                break;
            case FormEntryController.ANSWER_CONSTRAINT_VIOLATED:
            case FormEntryController.ANSWER_REQUIRED_BUT_EMPTY:
                refreshCurrentView();

                // get constraint behavior preference value with appropriate default
                String constraint_behavior = PreferenceManager.getDefaultSharedPreferences(this)
                        .getString(PreferencesActivity.KEY_CONSTRAINT_BEHAVIOR,
                                PreferencesActivity.CONSTRAINT_BEHAVIOR_DEFAULT);

                // an answer constraint was violated, so we need to display the proper toast(s)
                // if constraint behavior is on_swipe, this will happen if we do a 'swipe' to the
                // next question
                if (constraint_behavior.equals(PreferencesActivity.CONSTRAINT_BEHAVIOR_ON_SWIPE)) {
                    next();
                }
                // otherwise, we can get the proper toast(s) by saving with constraint check
                else {
                    saveAnswersForCurrentScreen(EVALUATE_CONSTRAINTS);
                }

                break;
        }
    }

    @Override
    public void onProgressStep(String stepMessage) {
        this.stepMessage = stepMessage;
        if (mProgressDialog != null) {
            mProgressDialog.setMessage(getString(R.string.please_wait) + "\n\n" + stepMessage);
        }
    }

    /**
     * Attempts to save an answer to the specified index.
     *
     * @return status as determined in FormEntryController
     */
    public int saveAnswer(IAnswerData answer, FormIndex index,
            boolean evaluateConstraints) throws JavaRosaException {
        FormController formController = Collect.getInstance()
                .getFormController();
        if (evaluateConstraints) {
            return formController.answerQuestion(index, answer);
        } else {
            formController.saveAnswer(index, answer);
            return FormEntryController.ANSWER_OK;
        }
    }

    /**
     * Checks the database to determine if the current instance being edited has
     * already been 'marked completed'. A form can be 'unmarked' complete and
     * then resaved.
     *
     * @return true if form has been marked completed, false otherwise.
     */
    private boolean isInstanceComplete(boolean end) {
        FormController formController = Collect.getInstance()
                .getFormController();
        // default to false if we're mid form
        boolean complete = false;

        // if we're at the end of the form, then check the preferences
        if (end) {
            // First get the value from the preferences
            SharedPreferences sharedPreferences = PreferenceManager
                    .getDefaultSharedPreferences(this);
            complete = sharedPreferences.getBoolean(
                    PreferencesActivity.KEY_COMPLETED_DEFAULT, true);
        }

        // Then see if we've already marked this form as complete before
        String selection = InstanceColumns.INSTANCE_FILE_PATH + "=?";
        String[] selectionArgs = {formController.getInstancePath()
                .getAbsolutePath()};
        Cursor c = null;
        try {
            c = getContentResolver().query(InstanceColumns.CONTENT_URI, null,
                    selection, selectionArgs, null);
            if (c != null && c.getCount() > 0) {
                c.moveToFirst();
                String status = c.getString(c
                        .getColumnIndex(InstanceColumns.STATUS));
                if (InstanceProviderAPI.STATUS_COMPLETE.compareTo(status) == 0) {
                    complete = true;
                }
            }
        } finally {
            if (c != null) {
                c.close();
            }
        }
        return complete;
    }

    public void next() {
        if (!mBeenSwiped) {
            mBeenSwiped = true;
            showNextView();
        }
    }

    /**
     * Returns the instance that was just filled out to the calling activity, if
     * requested.
     */
    private void finishReturnInstance() {
        FormController formController = Collect.getInstance()
                .getFormController();
        String action = getIntent().getAction();
        if (Intent.ACTION_PICK.equals(action)
                || Intent.ACTION_EDIT.equals(action)) {
            // caller is waiting on a picked form
            String selection = InstanceColumns.INSTANCE_FILE_PATH + "=?";
            String[] selectionArgs = {formController.getInstancePath()
                    .getAbsolutePath()};
            Cursor c = null;
            try {
                c = getContentResolver().query(InstanceColumns.CONTENT_URI,
                        null, selection, selectionArgs, null);
                if (c.getCount() > 0) {
                    // should only be one...
                    c.moveToFirst();
                    String id = c.getString(c
                            .getColumnIndex(InstanceColumns._ID));
                    Uri instance = Uri.withAppendedPath(
                            InstanceColumns.CONTENT_URI, id);
                    setResult(RESULT_OK, new Intent().setData(instance));
                }
            } finally {
                if (c != null) {
                    c.close();
                }
            }
        }
        finish();
    }

    @Override
    public boolean onDown(MotionEvent e) {
        return false;
    }

    @Override
    public boolean onFling(MotionEvent e1, MotionEvent e2, float velocityX,
            float velocityY) {
        // only check the swipe if it's enabled in preferences
        SharedPreferences sharedPreferences = PreferenceManager
                .getDefaultSharedPreferences(this);
        String navigation = sharedPreferences.getString(
                PreferencesActivity.KEY_NAVIGATION,
                PreferencesActivity.NAVIGATION_SWIPE);
        Boolean doSwipe = false;
        if (navigation.contains(PreferencesActivity.NAVIGATION_SWIPE)) {
            doSwipe = true;
        }
        if (doSwipe) {
            // Looks for user swipes. If the user has swiped, move to the
            // appropriate screen.

            // for all screens a swipe is left/right of at least
            // .25" and up/down of less than .25"
            // OR left/right of > .5"
            DisplayMetrics dm = new DisplayMetrics();
            getWindowManager().getDefaultDisplay().getMetrics(dm);
            int xPixelLimit = (int) (dm.xdpi * .25);
            int yPixelLimit = (int) (dm.ydpi * .25);

            if (mCurrentView != null && mCurrentView instanceof ODKView) {
                if (((ODKView) mCurrentView).suppressFlingGesture(e1, e2,
                        velocityX, velocityY)) {
                    return false;
                }
            }

            if (mBeenSwiped) {
                return false;
            }

            if ((Math.abs(e1.getX() - e2.getX()) > xPixelLimit && Math.abs(e1
                    .getY() - e2.getY()) < yPixelLimit)
                    || Math.abs(e1.getX() - e2.getX()) > xPixelLimit * 2) {
                mBeenSwiped = true;
                if (velocityX > 0) {
                    if (e1.getX() > e2.getX()) {
                        Log.e(t,
                                "showNextView VelocityX is bogus! " + e1.getX()
                                        + " > " + e2.getX());
                        Collect.getInstance().getActivityLogger()
                                .logInstanceAction(this, "onFling", "showNext");
                        showNextView();
                    } else {
                        Collect.getInstance()
                                .getActivityLogger()
                                .logInstanceAction(this, "onFling",
                                        "showPrevious");
                        showPreviousView();
                    }
                } else {
                    if (e1.getX() < e2.getX()) {
                        Log.e(t,
                                "showPreviousView VelocityX is bogus! "
                                        + e1.getX() + " < " + e2.getX());
                        Collect.getInstance()
                                .getActivityLogger()
                                .logInstanceAction(this, "onFling",
                                        "showPrevious");
                        showPreviousView();
                    } else {
                        Collect.getInstance().getActivityLogger()
                                .logInstanceAction(this, "onFling", "showNext");
                        showNextView();
                    }
                }
                return true;
            }
        }

        return false;
    }

    @Override
    public void onLongPress(MotionEvent e) {
    }

    @Override
    public boolean onScroll(MotionEvent e1, MotionEvent e2, float distanceX,
            float distanceY) {
        // The onFling() captures the 'up' event so our view thinks it gets long
        // pressed.
        // We don't wnat that, so cancel it.
        if (mCurrentView != null) {
            mCurrentView.cancelLongPress();
        }
        return false;
    }

    @Override
    public void onShowPress(MotionEvent e) {
    }

    @Override
    public boolean onSingleTapUp(MotionEvent e) {
        return false;
    }

    @Override
    public void advance() {
        next();
    }

    @Override
    protected void onStart() {
        super.onStart();
        Collect.getInstance().getActivityLogger().logOnStart(this);
    }

    @Override
    protected void onStop() {
        Collect.getInstance().getActivityLogger().logOnStop(this);
        super.onStop();
    }

    private void sendSavedBroadcast() {
        Intent i = new Intent();
        i.setAction("org.odk.collect.android.FormSaved");
        this.sendBroadcast(i);
    }

    @Override
    public void onSavePointError(String errorMessage) {
        if (errorMessage != null && errorMessage.trim().length() > 0) {
            Toast.makeText(this, getString(R.string.save_point_error, errorMessage),
                    Toast.LENGTH_LONG).show();
        }
    }

    /**
     * Used whenever we need to show empty view and be able to recognize it from the code
     */
    class EmptyView extends View {

        public EmptyView(Context context) {
            super(context);
        }
    }
}<|MERGE_RESOLUTION|>--- conflicted
+++ resolved
@@ -108,141 +108,140 @@
  *         option)
  */
 public class FormEntryActivity extends Activity implements AnimationListener,
-        FormLoaderListener, FormSavedListener, AdvanceToNextListener,
-        OnGestureListener, SavePointListener {
-    private static final String t = "FormEntryActivity";
-
-    // save with every swipe forward or back. Timings indicate this takes .25
-    // seconds.
-    // if it ever becomes an issue, this value can be changed to save every n'th
-    // screen.
-    private static final int SAVEPOINT_INTERVAL = 1;
-
-    // Defines for FormEntryActivity
-    private static final boolean EXIT = true;
-    private static final boolean DO_NOT_EXIT = false;
-    private static final boolean EVALUATE_CONSTRAINTS = true;
-    private static final boolean DO_NOT_EVALUATE_CONSTRAINTS = false;
-
-    // Request codes for returning data from specified intent.
-    public static final int IMAGE_CAPTURE = 1;
-    public static final int BARCODE_CAPTURE = 2;
-    public static final int AUDIO_CAPTURE = 3;
-    public static final int VIDEO_CAPTURE = 4;
-    public static final int LOCATION_CAPTURE = 5;
-    public static final int HIERARCHY_ACTIVITY = 6;
-    public static final int IMAGE_CHOOSER = 7;
-    public static final int AUDIO_CHOOSER = 8;
-    public static final int VIDEO_CHOOSER = 9;
-    public static final int EX_STRING_CAPTURE = 10;
-    public static final int EX_INT_CAPTURE = 11;
-    public static final int EX_DECIMAL_CAPTURE = 12;
-    public static final int DRAW_IMAGE = 13;
-    public static final int SIGNATURE_CAPTURE = 14;
-    public static final int ANNOTATE_IMAGE = 15;
-    public static final int ALIGNED_IMAGE = 16;
-    public static final int BEARING_CAPTURE = 17;
-    public static final int EX_GROUP_CAPTURE = 18;
-    public static final int OSM_CAPTURE = 19;
-    public static final int GEOSHAPE_CAPTURE = 20;
-    public static final int GEOTRACE_CAPTURE = 21;
-
-    // Extra returned from gp activity
-    public static final String LOCATION_RESULT = "LOCATION_RESULT";
-    public static final String BEARING_RESULT = "BEARING_RESULT";
-    public static final String GEOSHAPE_RESULTS = "GEOSHAPE_RESULTS";
-    public static final String GEOTRACE_RESULTS = "GEOTRACE_RESULTS";
-
-    public static final String KEY_INSTANCES = "instances";
-    public static final String KEY_SUCCESS = "success";
-    public static final String KEY_ERROR = "error";
-
-    // Identifies the gp of the form used to launch form entry
-    public static final String KEY_FORMPATH = "formpath";
-
-    // Identifies whether this is a new form, or reloading a form after a screen
-    // rotation (or similar)
-    private static final String NEWFORM = "newform";
-    // these are only processed if we shut down and are restoring after an
-    // external intent fires
-
-    public static final String KEY_INSTANCEPATH = "instancepath";
-    public static final String KEY_XPATH = "xpath";
-    public static final String KEY_XPATH_WAITING_FOR_DATA = "xpathwaiting";
-
-    // Tracks whether we are autosaving
-    public static final String KEY_AUTO_SAVED = "autosaved";
-
-    private static final int MENU_LANGUAGES = Menu.FIRST;
-    private static final int MENU_HIERARCHY_VIEW = Menu.FIRST + 1;
-    private static final int MENU_SAVE = Menu.FIRST + 2;
-    private static final int MENU_PREFERENCES = Menu.FIRST + 3;
-
-    private static final int PROGRESS_DIALOG = 1;
-    private static final int SAVING_DIALOG = 2;
-
-    private boolean mAutoSaved;
-
-    // Random ID
-    private static final int DELETE_REPEAT = 654321;
-
-    private String mFormPath;
-    private GestureDetector mGestureDetector;
-
-    private Animation mInAnimation;
-    private Animation mOutAnimation;
-    private View mStaleView = null;
-
-    private LinearLayout mQuestionHolder;
-    private View mCurrentView;
-
-    private AlertDialog mAlertDialog;
-    private ProgressDialog mProgressDialog;
-    private String mErrorMessage;
-    private boolean mShownAlertDialogIsGroupRepeat;
-
-    // used to limit forward/backward swipes to one per question
-    private boolean mBeenSwiped = false;
-
-    private final Object saveDialogLock = new Object();
-    private int viewCount = 0;
-
-    private FormLoaderTask mFormLoaderTask;
-    private SaveToDiskTask mSaveToDiskTask;
-
-    private ImageButton mNextButton;
-    private ImageButton mBackButton;
-
-    private String stepMessage = "";
-
-    enum AnimationType {
-        LEFT, RIGHT, FADE
-    }
-
-    private SharedPreferences mAdminPreferences;
-
-    /** Called when the activity is first created. */
-    @Override
-    public void onCreate(Bundle savedInstanceState) {
-        super.onCreate(savedInstanceState);
-
-        // must be at the beginning of any activity that can be called from an
-        // external intent
-        try {
-            Collect.createODKDirs();
-        } catch (RuntimeException e) {
-            createErrorDialog(e.getMessage(), EXIT);
-            return;
-        }
-
-        setContentView(R.layout.form_entry);
-        setTitle(getString(R.string.app_name) + " > "
-                + getString(R.string.loading_form));
-
-        mErrorMessage = null;
-
-        mBeenSwiped = false;
-<<<<<<< HEAD
+		FormLoaderListener, FormSavedListener, AdvanceToNextListener,
+		OnGestureListener, SavePointListener {
+	private static final String t = "FormEntryActivity";
+
+	// save with every swipe forward or back. Timings indicate this takes .25
+	// seconds.
+	// if it ever becomes an issue, this value can be changed to save every n'th
+	// screen.
+	private static final int SAVEPOINT_INTERVAL = 1;
+
+	// Defines for FormEntryActivity
+	private static final boolean EXIT = true;
+	private static final boolean DO_NOT_EXIT = false;
+	private static final boolean EVALUATE_CONSTRAINTS = true;
+	private static final boolean DO_NOT_EVALUATE_CONSTRAINTS = false;
+
+	// Request codes for returning data from specified intent.
+	public static final int IMAGE_CAPTURE = 1;
+	public static final int BARCODE_CAPTURE = 2;
+	public static final int AUDIO_CAPTURE = 3;
+	public static final int VIDEO_CAPTURE = 4;
+	public static final int LOCATION_CAPTURE = 5;
+	public static final int HIERARCHY_ACTIVITY = 6;
+	public static final int IMAGE_CHOOSER = 7;
+	public static final int AUDIO_CHOOSER = 8;
+	public static final int VIDEO_CHOOSER = 9;
+	public static final int EX_STRING_CAPTURE = 10;
+	public static final int EX_INT_CAPTURE = 11;
+	public static final int EX_DECIMAL_CAPTURE = 12;
+	public static final int DRAW_IMAGE = 13;
+	public static final int SIGNATURE_CAPTURE = 14;
+	public static final int ANNOTATE_IMAGE = 15;
+	public static final int ALIGNED_IMAGE = 16;
+	public static final int BEARING_CAPTURE = 17;
+	public static final int EX_GROUP_CAPTURE = 18;
+	public static final int OSM_CAPTURE = 19;
+	public static final int GEOSHAPE_CAPTURE = 20;
+	public static final int GEOTRACE_CAPTURE = 21;
+
+	// Extra returned from gp activity
+	public static final String LOCATION_RESULT = "LOCATION_RESULT";
+	public static final String BEARING_RESULT = "BEARING_RESULT";
+	public static final String GEOSHAPE_RESULTS = "GEOSHAPE_RESULTS";
+	public static final String GEOTRACE_RESULTS = "GEOTRACE_RESULTS";
+
+	public static final String KEY_INSTANCES = "instances";
+	public static final String KEY_SUCCESS = "success";
+	public static final String KEY_ERROR = "error";
+
+	// Identifies the gp of the form used to launch form entry
+	public static final String KEY_FORMPATH = "formpath";
+
+	// Identifies whether this is a new form, or reloading a form after a screen
+	// rotation (or similar)
+	private static final String NEWFORM = "newform";
+	// these are only processed if we shut down and are restoring after an
+	// external intent fires
+
+	public static final String KEY_INSTANCEPATH = "instancepath";
+	public static final String KEY_XPATH = "xpath";
+	public static final String KEY_XPATH_WAITING_FOR_DATA = "xpathwaiting";
+
+	// Tracks whether we are autosaving
+	public static final String KEY_AUTO_SAVED = "autosaved";
+
+	private static final int MENU_LANGUAGES = Menu.FIRST;
+	private static final int MENU_HIERARCHY_VIEW = Menu.FIRST + 1;
+	private static final int MENU_SAVE = Menu.FIRST + 2;
+	private static final int MENU_PREFERENCES = Menu.FIRST + 3;
+
+	private static final int PROGRESS_DIALOG = 1;
+	private static final int SAVING_DIALOG = 2;
+
+	private boolean mAutoSaved;
+
+	// Random ID
+	private static final int DELETE_REPEAT = 654321;
+
+	private String mFormPath;
+	private GestureDetector mGestureDetector;
+
+	private Animation mInAnimation;
+	private Animation mOutAnimation;
+	private View mStaleView = null;
+
+	private LinearLayout mQuestionHolder;
+	private View mCurrentView;
+
+	private AlertDialog mAlertDialog;
+	private ProgressDialog mProgressDialog;
+	private String mErrorMessage;
+	private boolean mShownAlertDialogIsGroupRepeat;
+
+	// used to limit forward/backward swipes to one per question
+	private boolean mBeenSwiped = false;
+
+	private final Object saveDialogLock = new Object();
+	private int viewCount = 0;
+
+	private FormLoaderTask mFormLoaderTask;
+	private SaveToDiskTask mSaveToDiskTask;
+
+	private ImageButton mNextButton;
+	private ImageButton mBackButton;
+
+	private String stepMessage = "";
+
+	enum AnimationType {
+		LEFT, RIGHT, FADE
+	}
+
+	private SharedPreferences mAdminPreferences;
+
+	/** Called when the activity is first created. */
+	@Override
+	public void onCreate(Bundle savedInstanceState) {
+		super.onCreate(savedInstanceState);
+
+		// must be at the beginning of any activity that can be called from an
+		// external intent
+		try {
+			Collect.createODKDirs();
+		} catch (RuntimeException e) {
+			createErrorDialog(e.getMessage(), EXIT);
+			return;
+		}
+
+		setContentView(R.layout.form_entry);
+		setTitle(getString(R.string.app_name) + " > "
+				+ getString(R.string.loading_form));
+
+		mErrorMessage = null;
+
+		mBeenSwiped = false;
 		mAlertDialog = null;
 		mCurrentView = null;
 		mInAnimation = null;
@@ -300,7 +299,7 @@
 				mErrorMessage = savedInstanceState.getString(KEY_ERROR);
 			}
 			if (savedInstanceState.containsKey(KEY_AUTO_SAVED)) {
-			    mAutoSaved = savedInstanceState.getBoolean(KEY_AUTO_SAVED);
+				mAutoSaved = savedInstanceState.getBoolean(KEY_AUTO_SAVED);
 			}
 		}
 
@@ -361,7 +360,8 @@
 								instanceCursor.moveToFirst();
 								instancePath = instanceCursor
 										.getString(instanceCursor
-												.getColumnIndex(InstanceColumns.INSTANCE_FILE_PATH));
+												.getColumnIndex(
+														InstanceColumns.INSTANCE_FILE_PATH));
 								Collect.getInstance()
 										.getActivityLogger()
 										.logAction(this, "instanceLoaded",
@@ -375,7 +375,7 @@
 
 								jrVersion = instanceCursor.isNull(idxJrVersion) ? null
 										: instanceCursor
-												.getString(idxJrVersion);
+										.getString(idxJrVersion);
 							}
 						} finally {
 							if (instanceCursor != null) {
@@ -388,11 +388,11 @@
 					String selection;
 
 					if (jrVersion == null) {
-						selectionArgs = new String[] { jrFormId };
+						selectionArgs = new String[]{jrFormId};
 						selection = FormsColumns.JR_FORM_ID + "=? AND "
 								+ FormsColumns.JR_VERSION + " IS NULL";
 					} else {
-						selectionArgs = new String[] { jrFormId, jrVersion };
+						selectionArgs = new String[]{jrFormId, jrVersion};
 						selection = FormsColumns.JR_FORM_ID + "=? AND "
 								+ FormsColumns.JR_VERSION + "=?";
 					}
@@ -414,10 +414,10 @@
 												R.string.parent_form_not_present,
 												jrFormId)
 												+ ((jrVersion == null) ? ""
-														: "\n"
-																+ getString(R.string.version)
-																+ " "
-																+ jrVersion),
+												: "\n"
+												+ getString(R.string.version)
+												+ " "
+												+ jrVersion),
 										EXIT);
 								return;
 							} else if (formCursor.getCount() > 1) {
@@ -426,9 +426,11 @@
 								// user will need to hand-edit the SQLite
 								// database to fix it.
 								formCursor.moveToFirst();
-								mFormPath = formCursor.getString(formCursor.getColumnIndex(FormsColumns.FORM_FILE_PATH));
-								this.createErrorDialog(getString(R.string.survey_multiple_forms_error),	EXIT);
-                                return;
+								mFormPath = formCursor.getString(
+										formCursor.getColumnIndex(FormsColumns.FORM_FILE_PATH));
+								this.createErrorDialog(
+										getString(R.string.survey_multiple_forms_error), EXIT);
+								return;
 							}
 						} finally {
 							if (formCursor != null) {
@@ -436,7 +438,8 @@
 							}
 						}
 					}
-				} else if (getContentResolver().getType(uri).equals(FormsColumns.CONTENT_ITEM_TYPE)) {
+				} else if (getContentResolver().getType(uri).equals(
+						FormsColumns.CONTENT_ITEM_TYPE)) {
 					Cursor c = null;
 					try {
 						c = getContentResolver().query(uri, null, null, null,
@@ -518,388 +521,107 @@
 			}
 		}
 	}
-=======
-        mAlertDialog = null;
-        mCurrentView = null;
-        mInAnimation = null;
-        mOutAnimation = null;
-        mGestureDetector = new GestureDetector(this, this);
-        mQuestionHolder = (LinearLayout) findViewById(R.id.questionholder);
-
-        // get admin preference settings
-        mAdminPreferences = getSharedPreferences(
-                AdminPreferencesActivity.ADMIN_PREFERENCES, 0);
-
-        mNextButton = (ImageButton) findViewById(R.id.form_forward_button);
-        mNextButton.setOnClickListener(new OnClickListener() {
-            @Override
-            public void onClick(View v) {
-                mBeenSwiped = true;
-                showNextView();
-            }
-        });
-
-        mBackButton = (ImageButton) findViewById(R.id.form_back_button);
-        mBackButton.setOnClickListener(new OnClickListener() {
-            @Override
-            public void onClick(View v) {
-                mBeenSwiped = true;
-                showPreviousView();
-            }
-        });
-
-        String startingXPath = null;
-        String waitingXPath = null;
-        String instancePath = null;
-        Boolean newForm = true;
-        mAutoSaved = false;
-        if (savedInstanceState != null) {
-            if (savedInstanceState.containsKey(KEY_FORMPATH)) {
-                mFormPath = savedInstanceState.getString(KEY_FORMPATH);
-            }
-            if (savedInstanceState.containsKey(KEY_INSTANCEPATH)) {
-                instancePath = savedInstanceState.getString(KEY_INSTANCEPATH);
-            }
-            if (savedInstanceState.containsKey(KEY_XPATH)) {
-                startingXPath = savedInstanceState.getString(KEY_XPATH);
-                Log.i(t, "startingXPath is: " + startingXPath);
-            }
-            if (savedInstanceState.containsKey(KEY_XPATH_WAITING_FOR_DATA)) {
-                waitingXPath = savedInstanceState
-                        .getString(KEY_XPATH_WAITING_FOR_DATA);
-                Log.i(t, "waitingXPath is: " + waitingXPath);
-            }
-            if (savedInstanceState.containsKey(NEWFORM)) {
-                newForm = savedInstanceState.getBoolean(NEWFORM, true);
-            }
-            if (savedInstanceState.containsKey(KEY_ERROR)) {
-                mErrorMessage = savedInstanceState.getString(KEY_ERROR);
-            }
-            if (savedInstanceState.containsKey(KEY_AUTO_SAVED)) {
-                mAutoSaved = savedInstanceState.getBoolean(KEY_AUTO_SAVED);
-            }
-        }
-
-        // If a parse error message is showing then nothing else is loaded
-        // Dialogs mid form just disappear on rotation.
-        if (mErrorMessage != null) {
-            createErrorDialog(mErrorMessage, EXIT);
-            return;
-        }
-
-        // Check to see if this is a screen flip or a new form load.
-        Object data = getLastNonConfigurationInstance();
-        if (data instanceof FormLoaderTask) {
-            mFormLoaderTask = (FormLoaderTask) data;
-        } else if (data instanceof SaveToDiskTask) {
-            mSaveToDiskTask = (SaveToDiskTask) data;
-        } else if (data == null) {
-            if (!newForm) {
-                if (Collect.getInstance().getFormController() != null) {
-                    refreshCurrentView();
-                } else {
-                    Log.w(t, "Reloading form and restoring state.");
-                    // we need to launch the form loader to load the form
-                    // controller...
-                    mFormLoaderTask = new FormLoaderTask(instancePath,
-                            startingXPath, waitingXPath);
-                    Collect.getInstance().getActivityLogger()
-                            .logAction(this, "formReloaded", mFormPath);
-                    // TODO: this doesn' work (dialog does not get removed):
-                    // showDialog(PROGRESS_DIALOG);
-                    // show dialog before we execute...
-                    mFormLoaderTask.execute(mFormPath);
-                }
-                return;
-            }
-
-            // Not a restart from a screen orientation change (or other).
-            Collect.getInstance().setFormController(null);
-            CompatibilityUtils.invalidateOptionsMenu(this);
-
-            Intent intent = getIntent();
-            if (intent != null) {
-                Uri uri = intent.getData();
-
-                if (getContentResolver().getType(uri).equals(InstanceColumns.CONTENT_ITEM_TYPE)) {
-                    // get the formId and version for this instance...
-                    String jrFormId = null;
-                    String jrVersion = null;
-                    {
-                        Cursor instanceCursor = null;
-                        try {
-                            instanceCursor = getContentResolver().query(uri,
-                                    null, null, null, null);
-                            if (instanceCursor.getCount() != 1) {
-                                this.createErrorDialog("Bad URI: " + uri, EXIT);
-                                return;
-                            } else {
-                                instanceCursor.moveToFirst();
-                                instancePath = instanceCursor
-                                        .getString(instanceCursor
-                                                .getColumnIndex(
-                                                        InstanceColumns.INSTANCE_FILE_PATH));
-                                Collect.getInstance()
-                                        .getActivityLogger()
-                                        .logAction(this, "instanceLoaded",
-                                                instancePath);
-
-                                jrFormId = instanceCursor
-                                        .getString(instanceCursor
-                                                .getColumnIndex(InstanceColumns.JR_FORM_ID));
-                                int idxJrVersion = instanceCursor
-                                        .getColumnIndex(InstanceColumns.JR_VERSION);
-
-                                jrVersion = instanceCursor.isNull(idxJrVersion) ? null
-                                        : instanceCursor
-                                                .getString(idxJrVersion);
-                            }
-                        } finally {
-                            if (instanceCursor != null) {
-                                instanceCursor.close();
-                            }
-                        }
-                    }
-
-                    String[] selectionArgs;
-                    String selection;
-
-                    if (jrVersion == null) {
-                        selectionArgs = new String[]{jrFormId};
-                        selection = FormsColumns.JR_FORM_ID + "=? AND "
-                                + FormsColumns.JR_VERSION + " IS NULL";
-                    } else {
-                        selectionArgs = new String[]{jrFormId, jrVersion};
-                        selection = FormsColumns.JR_FORM_ID + "=? AND "
-                                + FormsColumns.JR_VERSION + "=?";
-                    }
-
-                    {
-                        Cursor formCursor = null;
-                        try {
-                            formCursor = getContentResolver().query(
-                                    FormsColumns.CONTENT_URI, null, selection,
-                                    selectionArgs, null);
-                            if (formCursor.getCount() == 1) {
-                                formCursor.moveToFirst();
-                                mFormPath = formCursor
-                                        .getString(formCursor
-                                                .getColumnIndex(FormsColumns.FORM_FILE_PATH));
-                            } else if (formCursor.getCount() < 1) {
-                                this.createErrorDialog(
-                                        getString(
-                                                R.string.parent_form_not_present,
-                                                jrFormId)
-                                                + ((jrVersion == null) ? ""
-                                                : "\n"
-                                                        + getString(R.string.version)
-                                                        + " "
-                                                        + jrVersion),
-                                        EXIT);
-                                return;
-                            } else if (formCursor.getCount() > 1) {
-                                // still take the first entry, but warn that
-                                // there are multiple rows.
-                                // user will need to hand-edit the SQLite
-                                // database to fix it.
-                                formCursor.moveToFirst();
-                                mFormPath = formCursor.getString(
-                                        formCursor.getColumnIndex(FormsColumns.FORM_FILE_PATH));
-                                this.createErrorDialog(
-                                        getString(R.string.survey_multiple_forms_error), EXIT);
-                                return;
-                            }
-                        } finally {
-                            if (formCursor != null) {
-                                formCursor.close();
-                            }
-                        }
-                    }
-                } else if (getContentResolver().getType(uri).equals(
-                        FormsColumns.CONTENT_ITEM_TYPE)) {
-                    Cursor c = null;
-                    try {
-                        c = getContentResolver().query(uri, null, null, null,
-                                null);
-                        if (c.getCount() != 1) {
-                            this.createErrorDialog("Bad URI: " + uri, EXIT);
-                            return;
-                        } else {
-                            c.moveToFirst();
-                            mFormPath = c.getString(c.getColumnIndex(FormsColumns.FORM_FILE_PATH));
-                            // This is the fill-blank-form code path.
-                            // See if there is a savepoint for this form that
-                            // has never been
-                            // explicitly saved
-                            // by the user. If there is, open this savepoint
-                            // (resume this filled-in
-                            // form).
-                            // Savepoints for forms that were explicitly saved
-                            // will be recovered
-                            // when that
-                            // explicitly saved instance is edited via
-                            // edit-saved-form.
-                            final String filePrefix = mFormPath.substring(
-                                    mFormPath.lastIndexOf('/') + 1,
-                                    mFormPath.lastIndexOf('.'))
-                                    + "_";
-                            final String fileSuffix = ".xml.save";
-                            File cacheDir = new File(Collect.CACHE_PATH);
-                            File[] files = cacheDir.listFiles(new FileFilter() {
-                                @Override
-                                public boolean accept(File pathname) {
-                                    String name = pathname.getName();
-                                    return name.startsWith(filePrefix)
-                                            && name.endsWith(fileSuffix);
-                                }
-                            });
-                            // see if any of these savepoints are for a
-                            // filled-in form that has never been
-                            // explicitly saved by the user...
-                            for (int i = 0; i < files.length; ++i) {
-                                File candidate = files[i];
-                                String instanceDirName = candidate.getName()
-                                        .substring(
-                                                0,
-                                                candidate.getName().length()
-                                                        - fileSuffix.length());
-                                File instanceDir = new File(
-                                        Collect.INSTANCES_PATH + File.separator
-                                                + instanceDirName);
-                                File instanceFile = new File(instanceDir,
-                                        instanceDirName + ".xml");
-                                if (instanceDir.exists()
-                                        && instanceDir.isDirectory()
-                                        && !instanceFile.exists()) {
-                                    // yes! -- use this savepoint file
-                                    instancePath = instanceFile
-                                            .getAbsolutePath();
-                                    break;
-                                }
-                            }
-                        }
-                    } finally {
-                        if (c != null) {
-                            c.close();
-                        }
-                    }
-                } else {
-                    Log.e(t, "unrecognized URI");
-                    this.createErrorDialog("Unrecognized URI: " + uri, EXIT);
-                    return;
-                }
-
-                mFormLoaderTask = new FormLoaderTask(instancePath, null, null);
-                Collect.getInstance().getActivityLogger()
-                        .logAction(this, "formLoaded", mFormPath);
-                showDialog(PROGRESS_DIALOG);
-                // show dialog before we execute...
-                mFormLoaderTask.execute(mFormPath);
-            }
-        }
-    }
->>>>>>> 13f966be
-
-    /**
-     * Create save-points asynchronously in order to not affect swiping performance
-     * on larger forms.
-     */
-    private void nonblockingCreateSavePointData() {
-        try {
-            SavePointTask savePointTask = new SavePointTask(this);
-            savePointTask.execute();
-        } catch (Exception e) {
-            Log.e(t, "Could not schedule SavePointTask. Perhaps a lot of swiping is taking place?");
-        }
-    }
-
-    @Override
-    protected void onSaveInstanceState(Bundle outState) {
-        super.onSaveInstanceState(outState);
-        outState.putString(KEY_FORMPATH, mFormPath);
-        FormController formController = Collect.getInstance()
-                .getFormController();
-        if (formController != null) {
-            outState.putString(KEY_INSTANCEPATH, formController
-                    .getInstancePath().getAbsolutePath());
-            outState.putString(KEY_XPATH,
-                    formController.getXPath(formController.getFormIndex()));
-            FormIndex waiting = formController.getIndexWaitingForData();
-            if (waiting != null) {
-                outState.putString(KEY_XPATH_WAITING_FOR_DATA,
-                        formController.getXPath(waiting));
-            }
-            // save the instance to a temp path...
-            nonblockingCreateSavePointData();
-        }
-        outState.putBoolean(NEWFORM, false);
-        outState.putString(KEY_ERROR, mErrorMessage);
-        outState.putBoolean(KEY_AUTO_SAVED, mAutoSaved);
-    }
-
-    @Override
-    protected void onActivityResult(int requestCode, int resultCode,
-            Intent intent) {
-        super.onActivityResult(requestCode, resultCode, intent);
-        FormController formController = Collect.getInstance()
-                .getFormController();
-        if (formController == null) {
-            // we must be in the midst of a reload of the FormController.
-            // try to save this callback data to the FormLoaderTask
-            if (mFormLoaderTask != null
-                    && mFormLoaderTask.getStatus() != AsyncTask.Status.FINISHED) {
-                mFormLoaderTask.setActivityResult(requestCode, resultCode,
-                        intent);
-            } else {
-                Log.e(t,
-                        "Got an activityResult without any pending form loader");
-            }
-            return;
-        }
-
-        if (resultCode == RESULT_CANCELED) {
-            // request was canceled...
-            if (requestCode != HIERARCHY_ACTIVITY) {
-                ((ODKView) mCurrentView).cancelWaitingForBinaryData();
-            }
-            return;
-        }
-
-        switch (requestCode) {
-            case BARCODE_CAPTURE:
-                String sb = intent.getStringExtra("SCAN_RESULT");
-                ((ODKView) mCurrentView).setBinaryData(sb);
-                saveAnswersForCurrentScreen(DO_NOT_EVALUATE_CONSTRAINTS);
-                break;
-            case OSM_CAPTURE:
-                String osmFileName = intent.getStringExtra("OSM_FILE_NAME");
-                ((ODKView) mCurrentView).setBinaryData(osmFileName);
-                saveAnswersForCurrentScreen(DO_NOT_EVALUATE_CONSTRAINTS);
-                break;
-            case EX_STRING_CAPTURE:
-            case EX_INT_CAPTURE:
-            case EX_DECIMAL_CAPTURE:
-                String key = "value";
-                boolean exists = intent.getExtras().containsKey(key);
-                if (exists) {
-                    Object externalValue = intent.getExtras().get(key);
-                    ((ODKView) mCurrentView).setBinaryData(externalValue);
-                    saveAnswersForCurrentScreen(DO_NOT_EVALUATE_CONSTRAINTS);
-                }
-                break;
-            case EX_GROUP_CAPTURE:
-                try {
-                    Bundle extras = intent.getExtras();
-                    ((ODKView) mCurrentView).setDataForFields(extras);
-                } catch (JavaRosaException e) {
-                    Log.e(t, e.getMessage(), e);
-                    createErrorDialog(e.getCause().getMessage(), DO_NOT_EXIT);
-                }
-                break;
-            case DRAW_IMAGE:
-            case ANNOTATE_IMAGE:
-            case SIGNATURE_CAPTURE:
-            case IMAGE_CAPTURE:
+
+	/**
+	 * Create save-points asynchronously in order to not affect swiping performance
+	 * on larger forms.
+	 */
+	private void nonblockingCreateSavePointData() {
+		try {
+			SavePointTask savePointTask = new SavePointTask(this);
+			savePointTask.execute();
+		} catch (Exception e) {
+			Log.e(t, "Could not schedule SavePointTask. Perhaps a lot of swiping is taking place?");
+		}
+	}
+
+	@Override
+	protected void onSaveInstanceState(Bundle outState) {
+		super.onSaveInstanceState(outState);
+		outState.putString(KEY_FORMPATH, mFormPath);
+		FormController formController = Collect.getInstance()
+				.getFormController();
+		if (formController != null) {
+			outState.putString(KEY_INSTANCEPATH, formController
+					.getInstancePath().getAbsolutePath());
+			outState.putString(KEY_XPATH,
+					formController.getXPath(formController.getFormIndex()));
+			FormIndex waiting = formController.getIndexWaitingForData();
+			if (waiting != null) {
+				outState.putString(KEY_XPATH_WAITING_FOR_DATA,
+						formController.getXPath(waiting));
+			}
+			// save the instance to a temp path...
+			nonblockingCreateSavePointData();
+		}
+		outState.putBoolean(NEWFORM, false);
+		outState.putString(KEY_ERROR, mErrorMessage);
+		outState.putBoolean(KEY_AUTO_SAVED, mAutoSaved);
+	}
+
+	@Override
+	protected void onActivityResult(int requestCode, int resultCode,
+									Intent intent) {
+		super.onActivityResult(requestCode, resultCode, intent);
+		FormController formController = Collect.getInstance()
+				.getFormController();
+		if (formController == null) {
+			// we must be in the midst of a reload of the FormController.
+			// try to save this callback data to the FormLoaderTask
+			if (mFormLoaderTask != null
+					&& mFormLoaderTask.getStatus() != AsyncTask.Status.FINISHED) {
+				mFormLoaderTask.setActivityResult(requestCode, resultCode,
+						intent);
+			} else {
+				Log.e(t,
+						"Got an activityResult without any pending form loader");
+			}
+			return;
+		}
+
+		if (resultCode == RESULT_CANCELED) {
+			// request was canceled...
+			if (requestCode != HIERARCHY_ACTIVITY) {
+				((ODKView) mCurrentView).cancelWaitingForBinaryData();
+			}
+			return;
+		}
+
+		switch (requestCode) {
+			case BARCODE_CAPTURE:
+				String sb = intent.getStringExtra("SCAN_RESULT");
+				((ODKView) mCurrentView).setBinaryData(sb);
+				saveAnswersForCurrentScreen(DO_NOT_EVALUATE_CONSTRAINTS);
+				break;
+			case OSM_CAPTURE:
+				String osmFileName = intent.getStringExtra("OSM_FILE_NAME");
+				((ODKView) mCurrentView).setBinaryData(osmFileName);
+				saveAnswersForCurrentScreen(DO_NOT_EVALUATE_CONSTRAINTS);
+				break;
+			case EX_STRING_CAPTURE:
+			case EX_INT_CAPTURE:
+			case EX_DECIMAL_CAPTURE:
+				String key = "value";
+				boolean exists = intent.getExtras().containsKey(key);
+				if (exists) {
+					Object externalValue = intent.getExtras().get(key);
+					((ODKView) mCurrentView).setBinaryData(externalValue);
+					saveAnswersForCurrentScreen(DO_NOT_EVALUATE_CONSTRAINTS);
+				}
+				break;
+			case EX_GROUP_CAPTURE:
+				try {
+					Bundle extras = intent.getExtras();
+					((ODKView) mCurrentView).setDataForFields(extras);
+				} catch (JavaRosaException e) {
+					Log.e(t, e.getMessage(), e);
+					createErrorDialog(e.getCause().getMessage(), DO_NOT_EXIT);
+				}
+				break;
+			case DRAW_IMAGE:
+			case ANNOTATE_IMAGE:
+			case SIGNATURE_CAPTURE:
+			case IMAGE_CAPTURE:
             /*
 			 * We saved the image to the tempfile_path, but we really want it to
 			 * be in: /sdcard/odk/instances/[current instnace]/something.jpg so
@@ -907,52 +629,52 @@
 			 * Once the android image capture bug gets fixed, (read, we move on
 			 * from Android 1.6) we want to handle images the audio and video
 			 */
-                // The intent is empty, but we know we saved the image to the temp
-                // file
-                File fi = new File(Collect.TMPFILE_PATH);
-                String mInstanceFolder = formController.getInstancePath()
-                        .getParent();
-                String s = mInstanceFolder + File.separator
-                        + System.currentTimeMillis() + ".jpg";
-
-                File nf = new File(s);
-                if (!fi.renameTo(nf)) {
-                    Log.e(t, "Failed to rename " + fi.getAbsolutePath());
-                } else {
-                    Log.i(t,
-                            "renamed " + fi.getAbsolutePath() + " to "
-                                    + nf.getAbsolutePath());
-                }
-
-                ((ODKView) mCurrentView).setBinaryData(nf);
-                saveAnswersForCurrentScreen(DO_NOT_EVALUATE_CONSTRAINTS);
-                break;
-            case ALIGNED_IMAGE:
+				// The intent is empty, but we know we saved the image to the temp
+				// file
+				File fi = new File(Collect.TMPFILE_PATH);
+				String mInstanceFolder = formController.getInstancePath()
+						.getParent();
+				String s = mInstanceFolder + File.separator
+						+ System.currentTimeMillis() + ".jpg";
+
+				File nf = new File(s);
+				if (!fi.renameTo(nf)) {
+					Log.e(t, "Failed to rename " + fi.getAbsolutePath());
+				} else {
+					Log.i(t,
+							"renamed " + fi.getAbsolutePath() + " to "
+									+ nf.getAbsolutePath());
+				}
+
+				((ODKView) mCurrentView).setBinaryData(nf);
+				saveAnswersForCurrentScreen(DO_NOT_EVALUATE_CONSTRAINTS);
+				break;
+			case ALIGNED_IMAGE:
 			/*
 			 * We saved the image to the tempfile_path; the app returns the full
 			 * path to the saved file in the EXTRA_OUTPUT extra. Take that file
 			 * and move it into the instance folder.
 			 */
-                String path = intent
-                        .getStringExtra(android.provider.MediaStore.EXTRA_OUTPUT);
-                fi = new File(path);
-                mInstanceFolder = formController.getInstancePath().getParent();
-                s = mInstanceFolder + File.separator + System.currentTimeMillis()
-                        + ".jpg";
-
-                nf = new File(s);
-                if (!fi.renameTo(nf)) {
-                    Log.e(t, "Failed to rename " + fi.getAbsolutePath());
-                } else {
-                    Log.i(t,
-                            "renamed " + fi.getAbsolutePath() + " to "
-                                    + nf.getAbsolutePath());
-                }
-
-                ((ODKView) mCurrentView).setBinaryData(nf);
-                saveAnswersForCurrentScreen(DO_NOT_EVALUATE_CONSTRAINTS);
-                break;
-            case IMAGE_CHOOSER:
+				String path = intent
+						.getStringExtra(android.provider.MediaStore.EXTRA_OUTPUT);
+				fi = new File(path);
+				mInstanceFolder = formController.getInstancePath().getParent();
+				s = mInstanceFolder + File.separator + System.currentTimeMillis()
+						+ ".jpg";
+
+				nf = new File(s);
+				if (!fi.renameTo(nf)) {
+					Log.e(t, "Failed to rename " + fi.getAbsolutePath());
+				} else {
+					Log.i(t,
+							"renamed " + fi.getAbsolutePath() + " to "
+									+ nf.getAbsolutePath());
+				}
+
+				((ODKView) mCurrentView).setBinaryData(nf);
+				saveAnswersForCurrentScreen(DO_NOT_EVALUATE_CONSTRAINTS);
+				break;
+			case IMAGE_CHOOSER:
 			/*
 			 * We have a saved image somewhere, but we really want it to be in:
 			 * /sdcard/odk/instances/[current instnace]/something.jpg so we move
@@ -961,792 +683,792 @@
 			 * Android 1.6) we want to handle images the audio and video
 			 */
 
-                // get gp of chosen file
-                Uri selectedImage = intent.getData();
-                String sourceImagePath = MediaUtils.getPathFromUri(this, selectedImage,
-                        Images.Media.DATA);
-
-                // Copy file to sdcard
-                String mInstanceFolder1 = formController.getInstancePath()
-                        .getParent();
-                String destImagePath = mInstanceFolder1 + File.separator
-                        + System.currentTimeMillis() + ".jpg";
-
-                File source = new File(sourceImagePath);
-                File newImage = new File(destImagePath);
-                FileUtils.copyFile(source, newImage);
-
-                ((ODKView) mCurrentView).setBinaryData(newImage);
-                saveAnswersForCurrentScreen(DO_NOT_EVALUATE_CONSTRAINTS);
-                break;
-            case AUDIO_CAPTURE:
-            case VIDEO_CAPTURE:
-            case AUDIO_CHOOSER:
-            case VIDEO_CHOOSER:
-                // For audio/video capture/chooser, we get the URI from the content
-                // provider
-                // then the widget copies the file and makes a new entry in the
-                // content provider.
-                Uri media = intent.getData();
-                ((ODKView) mCurrentView).setBinaryData(media);
-                saveAnswersForCurrentScreen(DO_NOT_EVALUATE_CONSTRAINTS);
-                break;
-            case LOCATION_CAPTURE:
-                String sl = intent.getStringExtra(LOCATION_RESULT);
-                ((ODKView) mCurrentView).setBinaryData(sl);
-                saveAnswersForCurrentScreen(DO_NOT_EVALUATE_CONSTRAINTS);
-                break;
-            case GEOSHAPE_CAPTURE:
-                //String ls = intent.getStringExtra(GEOSHAPE_RESULTS);
-                String gshr = intent.getStringExtra(GEOSHAPE_RESULTS);
-                ((ODKView) mCurrentView).setBinaryData(gshr);
-                saveAnswersForCurrentScreen(DO_NOT_EVALUATE_CONSTRAINTS);
-                break;
-            case GEOTRACE_CAPTURE:
-                String traceExtra = intent.getStringExtra(GEOTRACE_RESULTS);
-                ((ODKView) mCurrentView).setBinaryData(traceExtra);
-                saveAnswersForCurrentScreen(DO_NOT_EVALUATE_CONSTRAINTS);
-                break;
-            case BEARING_CAPTURE:
-                String bearing = intent.getStringExtra(BEARING_RESULT);
-                ((ODKView) mCurrentView).setBinaryData(bearing);
-                saveAnswersForCurrentScreen(DO_NOT_EVALUATE_CONSTRAINTS);
-            case HIERARCHY_ACTIVITY:
-                // We may have jumped to a new index in hierarchy activity, so
-                // refresh
-                break;
-
-        }
-        refreshCurrentView();
-    }
-
-    /**
-     * Refreshes the current view. the controller and the displayed view can get
-     * out of sync due to dialogs and restarts caused by screen orientation
-     * changes, so they're resynchronized here.
-     */
-    public void refreshCurrentView() {
-        FormController formController = Collect.getInstance()
-                .getFormController();
-        int event = formController.getEvent();
-
-        // When we refresh, repeat dialog state isn't maintained, so step back
-        // to the previous
-        // question.
-        // Also, if we're within a group labeled 'field list', step back to the
-        // beginning of that
-        // group.
-        // That is, skip backwards over repeat prompts, groups that are not
-        // field-lists,
-        // repeat events, and indexes in field-lists that is not the containing
-        // group.
-
-        View current = createView(event, false);
-        showView(current, AnimationType.FADE);
-    }
-
-    @Override
-    public boolean onCreateOptionsMenu(Menu menu) {
-        Collect.getInstance().getActivityLogger()
-                .logInstanceAction(this, "onCreateOptionsMenu", "show");
-        super.onCreateOptionsMenu(menu);
-
-        CompatibilityUtils.setShowAsAction(
-                menu.add(0, MENU_SAVE, 0, R.string.save_all_answers).setIcon(
-                        android.R.drawable.ic_menu_save),
-                MenuItem.SHOW_AS_ACTION_IF_ROOM);
-
-        CompatibilityUtils.setShowAsAction(
-                menu.add(0, MENU_HIERARCHY_VIEW, 0, R.string.view_hierarchy)
-                        .setIcon(R.drawable.ic_menu_goto),
-                MenuItem.SHOW_AS_ACTION_IF_ROOM);
-
-        CompatibilityUtils.setShowAsAction(
-                menu.add(0, MENU_LANGUAGES, 0, R.string.change_language)
-                        .setIcon(R.drawable.ic_menu_start_conversation),
-                MenuItem.SHOW_AS_ACTION_NEVER);
-
-        CompatibilityUtils.setShowAsAction(
-                menu.add(0, MENU_PREFERENCES, 0, R.string.general_preferences)
-                        .setIcon(R.drawable.ic_menu_preferences),
-                MenuItem.SHOW_AS_ACTION_NEVER);
-        return true;
-    }
-
-    @Override
-    public boolean onPrepareOptionsMenu(Menu menu) {
-        super.onPrepareOptionsMenu(menu);
-
-        FormController formController = Collect.getInstance()
-                .getFormController();
-
-        boolean useability;
-        useability = mAdminPreferences.getBoolean(
-                AdminPreferencesActivity.KEY_SAVE_MID, true);
-
-        menu.findItem(MENU_SAVE).setVisible(useability).setEnabled(useability);
-
-        useability = mAdminPreferences.getBoolean(
-                AdminPreferencesActivity.KEY_JUMP_TO, true);
-
-        menu.findItem(MENU_HIERARCHY_VIEW).setVisible(useability)
-                .setEnabled(useability);
-
-        useability = mAdminPreferences.getBoolean(
-                AdminPreferencesActivity.KEY_CHANGE_LANGUAGE, true)
-                && (formController != null)
-                && formController.getLanguages() != null
-                && formController.getLanguages().length > 1;
-
-        menu.findItem(MENU_LANGUAGES).setVisible(useability)
-                .setEnabled(useability);
-
-        useability = mAdminPreferences.getBoolean(
-                AdminPreferencesActivity.KEY_ACCESS_SETTINGS, true);
-
-        menu.findItem(MENU_PREFERENCES).setVisible(useability)
-                .setEnabled(useability);
-        return true;
-    }
-
-    @Override
-    public boolean onOptionsItemSelected(MenuItem item) {
-        FormController formController = Collect.getInstance()
-                .getFormController();
-        switch (item.getItemId()) {
-            case MENU_LANGUAGES:
-                Collect.getInstance()
-                        .getActivityLogger()
-                        .logInstanceAction(this, "onOptionsItemSelected",
-                                "MENU_LANGUAGES");
-                createLanguageDialog();
-                return true;
-            case MENU_SAVE:
-                Collect.getInstance()
-                        .getActivityLogger()
-                        .logInstanceAction(this, "onOptionsItemSelected",
-                                "MENU_SAVE");
-                // don't exit
-                saveDataToDisk(DO_NOT_EXIT, isInstanceComplete(false), null);
-                return true;
-            case MENU_HIERARCHY_VIEW:
-                Collect.getInstance()
-                        .getActivityLogger()
-                        .logInstanceAction(this, "onOptionsItemSelected",
-                                "MENU_HIERARCHY_VIEW");
-                if (formController.currentPromptIsQuestion()) {
-                    saveAnswersForCurrentScreen(DO_NOT_EVALUATE_CONSTRAINTS);
-                }
-                Intent i = new Intent(this, FormHierarchyActivity.class);
-                startActivityForResult(i, HIERARCHY_ACTIVITY);
-                return true;
-            case MENU_PREFERENCES:
-                Collect.getInstance()
-                        .getActivityLogger()
-                        .logInstanceAction(this, "onOptionsItemSelected",
-                                "MENU_PREFERENCES");
-                Intent pref = new Intent(this, PreferencesActivity.class);
-                startActivity(pref);
-                return true;
-        }
-        return super.onOptionsItemSelected(item);
-    }
-
-    /**
-     * Attempt to save the answer(s) in the current screen to into the data
-     * model.
-     *
-     * @return false if any error occurs while saving (constraint violated,
-     * etc...), true otherwise.
-     */
-    private boolean saveAnswersForCurrentScreen(boolean evaluateConstraints) {
-        FormController formController = Collect.getInstance()
-                .getFormController();
-        // only try to save if the current event is a question or a field-list group
-        // and current view is an ODKView (occasionally we show blank views that do not have any
-        // controls to save data from)
-        if (formController.currentPromptIsQuestion() && mCurrentView instanceof ODKView) {
-            LinkedHashMap<FormIndex, IAnswerData> answers = ((ODKView) mCurrentView)
-                    .getAnswers();
-            try {
-                FailedConstraint constraint = formController.saveAllScreenAnswers(answers,
-                        evaluateConstraints);
-                if (constraint != null) {
-                    createConstraintToast(constraint.index, constraint.status);
-                    return false;
-                }
-            } catch (JavaRosaException e) {
-                Log.e(t, e.getMessage(), e);
-                createErrorDialog(e.getCause().getMessage(), DO_NOT_EXIT);
-                return false;
-            }
-        }
-        return true;
-    }
-
-    /**
-     * Clears the answer on the screen.
-     */
-    private void clearAnswer(QuestionWidget qw) {
-        if (qw.getAnswer() != null) {
-            qw.clearAnswer();
-        }
-    }
-
-    @Override
-    public void onCreateContextMenu(ContextMenu menu, View v,
-            ContextMenuInfo menuInfo) {
-        super.onCreateContextMenu(menu, v, menuInfo);
-        Collect.getInstance().getActivityLogger()
-                .logInstanceAction(this, "onCreateContextMenu", "show");
-        FormController formController = Collect.getInstance()
-                .getFormController();
-
-        menu.add(0, v.getId(), 0, getString(R.string.clear_answer));
-        if (formController.indexContainsRepeatableGroup()) {
-            menu.add(0, DELETE_REPEAT, 0, getString(R.string.delete_repeat));
-        }
-        menu.setHeaderTitle(getString(R.string.edit_prompt));
-    }
-
-    @Override
-    public boolean onContextItemSelected(MenuItem item) {
-        if (item.getItemId() == DELETE_REPEAT) {
-            Collect.getInstance()
-                    .getActivityLogger()
-                    .logInstanceAction(this, "onContextItemSelected",
-                            "createDeleteRepeatConfirmDialog");
-            createDeleteRepeatConfirmDialog();
-        } else {
+				// get gp of chosen file
+				Uri selectedImage = intent.getData();
+				String sourceImagePath = MediaUtils.getPathFromUri(this, selectedImage,
+						Images.Media.DATA);
+
+				// Copy file to sdcard
+				String mInstanceFolder1 = formController.getInstancePath()
+						.getParent();
+				String destImagePath = mInstanceFolder1 + File.separator
+						+ System.currentTimeMillis() + ".jpg";
+
+				File source = new File(sourceImagePath);
+				File newImage = new File(destImagePath);
+				FileUtils.copyFile(source, newImage);
+
+				((ODKView) mCurrentView).setBinaryData(newImage);
+				saveAnswersForCurrentScreen(DO_NOT_EVALUATE_CONSTRAINTS);
+				break;
+			case AUDIO_CAPTURE:
+			case VIDEO_CAPTURE:
+			case AUDIO_CHOOSER:
+			case VIDEO_CHOOSER:
+				// For audio/video capture/chooser, we get the URI from the content
+				// provider
+				// then the widget copies the file and makes a new entry in the
+				// content provider.
+				Uri media = intent.getData();
+				((ODKView) mCurrentView).setBinaryData(media);
+				saveAnswersForCurrentScreen(DO_NOT_EVALUATE_CONSTRAINTS);
+				break;
+			case LOCATION_CAPTURE:
+				String sl = intent.getStringExtra(LOCATION_RESULT);
+				((ODKView) mCurrentView).setBinaryData(sl);
+				saveAnswersForCurrentScreen(DO_NOT_EVALUATE_CONSTRAINTS);
+				break;
+			case GEOSHAPE_CAPTURE:
+				//String ls = intent.getStringExtra(GEOSHAPE_RESULTS);
+				String gshr = intent.getStringExtra(GEOSHAPE_RESULTS);
+				((ODKView) mCurrentView).setBinaryData(gshr);
+				saveAnswersForCurrentScreen(DO_NOT_EVALUATE_CONSTRAINTS);
+				break;
+			case GEOTRACE_CAPTURE:
+				String traceExtra = intent.getStringExtra(GEOTRACE_RESULTS);
+				((ODKView) mCurrentView).setBinaryData(traceExtra);
+				saveAnswersForCurrentScreen(DO_NOT_EVALUATE_CONSTRAINTS);
+				break;
+			case BEARING_CAPTURE:
+				String bearing = intent.getStringExtra(BEARING_RESULT);
+				((ODKView) mCurrentView).setBinaryData(bearing);
+				saveAnswersForCurrentScreen(DO_NOT_EVALUATE_CONSTRAINTS);
+			case HIERARCHY_ACTIVITY:
+				// We may have jumped to a new index in hierarchy activity, so
+				// refresh
+				break;
+
+		}
+		refreshCurrentView();
+	}
+
+	/**
+	 * Refreshes the current view. the controller and the displayed view can get
+	 * out of sync due to dialogs and restarts caused by screen orientation
+	 * changes, so they're resynchronized here.
+	 */
+	public void refreshCurrentView() {
+		FormController formController = Collect.getInstance()
+				.getFormController();
+		int event = formController.getEvent();
+
+		// When we refresh, repeat dialog state isn't maintained, so step back
+		// to the previous
+		// question.
+		// Also, if we're within a group labeled 'field list', step back to the
+		// beginning of that
+		// group.
+		// That is, skip backwards over repeat prompts, groups that are not
+		// field-lists,
+		// repeat events, and indexes in field-lists that is not the containing
+		// group.
+
+		View current = createView(event, false);
+		showView(current, AnimationType.FADE);
+	}
+
+	@Override
+	public boolean onCreateOptionsMenu(Menu menu) {
+		Collect.getInstance().getActivityLogger()
+				.logInstanceAction(this, "onCreateOptionsMenu", "show");
+		super.onCreateOptionsMenu(menu);
+
+		CompatibilityUtils.setShowAsAction(
+				menu.add(0, MENU_SAVE, 0, R.string.save_all_answers).setIcon(
+						android.R.drawable.ic_menu_save),
+				MenuItem.SHOW_AS_ACTION_IF_ROOM);
+
+		CompatibilityUtils.setShowAsAction(
+				menu.add(0, MENU_HIERARCHY_VIEW, 0, R.string.view_hierarchy)
+						.setIcon(R.drawable.ic_menu_goto),
+				MenuItem.SHOW_AS_ACTION_IF_ROOM);
+
+		CompatibilityUtils.setShowAsAction(
+				menu.add(0, MENU_LANGUAGES, 0, R.string.change_language)
+						.setIcon(R.drawable.ic_menu_start_conversation),
+				MenuItem.SHOW_AS_ACTION_NEVER);
+
+		CompatibilityUtils.setShowAsAction(
+				menu.add(0, MENU_PREFERENCES, 0, R.string.general_preferences)
+						.setIcon(R.drawable.ic_menu_preferences),
+				MenuItem.SHOW_AS_ACTION_NEVER);
+		return true;
+	}
+
+	@Override
+	public boolean onPrepareOptionsMenu(Menu menu) {
+		super.onPrepareOptionsMenu(menu);
+
+		FormController formController = Collect.getInstance()
+				.getFormController();
+
+		boolean useability;
+		useability = mAdminPreferences.getBoolean(
+				AdminPreferencesActivity.KEY_SAVE_MID, true);
+
+		menu.findItem(MENU_SAVE).setVisible(useability).setEnabled(useability);
+
+		useability = mAdminPreferences.getBoolean(
+				AdminPreferencesActivity.KEY_JUMP_TO, true);
+
+		menu.findItem(MENU_HIERARCHY_VIEW).setVisible(useability)
+				.setEnabled(useability);
+
+		useability = mAdminPreferences.getBoolean(
+				AdminPreferencesActivity.KEY_CHANGE_LANGUAGE, true)
+				&& (formController != null)
+				&& formController.getLanguages() != null
+				&& formController.getLanguages().length > 1;
+
+		menu.findItem(MENU_LANGUAGES).setVisible(useability)
+				.setEnabled(useability);
+
+		useability = mAdminPreferences.getBoolean(
+				AdminPreferencesActivity.KEY_ACCESS_SETTINGS, true);
+
+		menu.findItem(MENU_PREFERENCES).setVisible(useability)
+				.setEnabled(useability);
+		return true;
+	}
+
+	@Override
+	public boolean onOptionsItemSelected(MenuItem item) {
+		FormController formController = Collect.getInstance()
+				.getFormController();
+		switch (item.getItemId()) {
+			case MENU_LANGUAGES:
+				Collect.getInstance()
+						.getActivityLogger()
+						.logInstanceAction(this, "onOptionsItemSelected",
+								"MENU_LANGUAGES");
+				createLanguageDialog();
+				return true;
+			case MENU_SAVE:
+				Collect.getInstance()
+						.getActivityLogger()
+						.logInstanceAction(this, "onOptionsItemSelected",
+								"MENU_SAVE");
+				// don't exit
+				saveDataToDisk(DO_NOT_EXIT, isInstanceComplete(false), null);
+				return true;
+			case MENU_HIERARCHY_VIEW:
+				Collect.getInstance()
+						.getActivityLogger()
+						.logInstanceAction(this, "onOptionsItemSelected",
+								"MENU_HIERARCHY_VIEW");
+				if (formController.currentPromptIsQuestion()) {
+					saveAnswersForCurrentScreen(DO_NOT_EVALUATE_CONSTRAINTS);
+				}
+				Intent i = new Intent(this, FormHierarchyActivity.class);
+				startActivityForResult(i, HIERARCHY_ACTIVITY);
+				return true;
+			case MENU_PREFERENCES:
+				Collect.getInstance()
+						.getActivityLogger()
+						.logInstanceAction(this, "onOptionsItemSelected",
+								"MENU_PREFERENCES");
+				Intent pref = new Intent(this, PreferencesActivity.class);
+				startActivity(pref);
+				return true;
+		}
+		return super.onOptionsItemSelected(item);
+	}
+
+	/**
+	 * Attempt to save the answer(s) in the current screen to into the data
+	 * model.
+	 *
+	 * @return false if any error occurs while saving (constraint violated,
+	 * etc...), true otherwise.
+	 */
+	private boolean saveAnswersForCurrentScreen(boolean evaluateConstraints) {
+		FormController formController = Collect.getInstance()
+				.getFormController();
+		// only try to save if the current event is a question or a field-list group
+		// and current view is an ODKView (occasionally we show blank views that do not have any
+		// controls to save data from)
+		if (formController.currentPromptIsQuestion() && mCurrentView instanceof ODKView) {
+			LinkedHashMap<FormIndex, IAnswerData> answers = ((ODKView) mCurrentView)
+					.getAnswers();
+			try {
+				FailedConstraint constraint = formController.saveAllScreenAnswers(answers,
+						evaluateConstraints);
+				if (constraint != null) {
+					createConstraintToast(constraint.index, constraint.status);
+					return false;
+				}
+			} catch (JavaRosaException e) {
+				Log.e(t, e.getMessage(), e);
+				createErrorDialog(e.getCause().getMessage(), DO_NOT_EXIT);
+				return false;
+			}
+		}
+		return true;
+	}
+
+	/**
+	 * Clears the answer on the screen.
+	 */
+	private void clearAnswer(QuestionWidget qw) {
+		if (qw.getAnswer() != null) {
+			qw.clearAnswer();
+		}
+	}
+
+	@Override
+	public void onCreateContextMenu(ContextMenu menu, View v,
+									ContextMenuInfo menuInfo) {
+		super.onCreateContextMenu(menu, v, menuInfo);
+		Collect.getInstance().getActivityLogger()
+				.logInstanceAction(this, "onCreateContextMenu", "show");
+		FormController formController = Collect.getInstance()
+				.getFormController();
+
+		menu.add(0, v.getId(), 0, getString(R.string.clear_answer));
+		if (formController.indexContainsRepeatableGroup()) {
+			menu.add(0, DELETE_REPEAT, 0, getString(R.string.delete_repeat));
+		}
+		menu.setHeaderTitle(getString(R.string.edit_prompt));
+	}
+
+	@Override
+	public boolean onContextItemSelected(MenuItem item) {
+		if (item.getItemId() == DELETE_REPEAT) {
+			Collect.getInstance()
+					.getActivityLogger()
+					.logInstanceAction(this, "onContextItemSelected",
+							"createDeleteRepeatConfirmDialog");
+			createDeleteRepeatConfirmDialog();
+		} else {
             /*
             * We don't have the right view here, so we store the View's ID as the
             * item ID and loop through the possible views to find the one the user
             * clicked on.
             */
-            boolean shouldClearDialogBeShown;
-            for (QuestionWidget qw : ((ODKView) mCurrentView).getWidgets()) {
-                shouldClearDialogBeShown = false;
-                if (qw instanceof StringWidget) {
-                    for (int i = 0; i < qw.getChildCount(); i++) {
-                        if (item.getItemId() == qw.getChildAt(i).getId()) {
-                            shouldClearDialogBeShown = true;
-                            break;
-                        }
-                    }
-                } else if (item.getItemId() == qw.getId()) {
-                    shouldClearDialogBeShown = true;
-                }
-
-                if (shouldClearDialogBeShown) {
-                    Collect.getInstance()
-                            .getActivityLogger()
-                            .logInstanceAction(this, "onContextItemSelected",
-                                    "createClearDialog", qw.getPrompt().getIndex());
-                    createClearDialog(qw);
-                    break;
-                }
-            }
-        }
-
-        return super.onContextItemSelected(item);
-    }
-
-    /**
-     * If we're loading, then we pass the loading thread to our next instance.
-     */
-    @Override
-    public Object onRetainNonConfigurationInstance() {
-        FormController formController = Collect.getInstance()
-                .getFormController();
-        // if a form is loading, pass the loader task
-        if (mFormLoaderTask != null
-                && mFormLoaderTask.getStatus() != AsyncTask.Status.FINISHED) {
-            return mFormLoaderTask;
-        }
-
-        // if a form is writing to disk, pass the save to disk task
-        if (mSaveToDiskTask != null
-                && mSaveToDiskTask.getStatus() != AsyncTask.Status.FINISHED) {
-            return mSaveToDiskTask;
-        }
-
-        // mFormEntryController is static so we don't need to pass it.
-        if (formController != null && formController.currentPromptIsQuestion()) {
-            saveAnswersForCurrentScreen(DO_NOT_EVALUATE_CONSTRAINTS);
-        }
-        return null;
-    }
-
-    /**
-     * Creates a view given the View type and an event
-     *
-     * @param advancingPage -- true if this results from advancing through the form
-     * @return newly created View
-     */
-    private View createView(int event, boolean advancingPage) {
-        FormController formController = Collect.getInstance()
-                .getFormController();
-        setTitle(getString(R.string.app_name) + " > "
-                + formController.getFormTitle());
-
-        switch (event) {
-            case FormEntryController.EVENT_BEGINNING_OF_FORM:
-                return createViewForFormBeginning(event, advancingPage, formController);
-
-            case FormEntryController.EVENT_END_OF_FORM:
-                View endView = View.inflate(this, R.layout.form_entry_end, null);
-                ((TextView) endView.findViewById(R.id.description))
-                        .setText(getString(R.string.save_enter_data_description,
-                                formController.getFormTitle()));
-
-                // checkbox for if finished or ready to send
-                final CheckBox instanceComplete = ((CheckBox) endView
-                        .findViewById(R.id.mark_finished));
-                instanceComplete.setChecked(isInstanceComplete(true));
-
-                if (!mAdminPreferences.getBoolean(
-                        AdminPreferencesActivity.KEY_MARK_AS_FINALIZED, true)) {
-                    instanceComplete.setVisibility(View.GONE);
-                }
-
-                // edittext to change the displayed name of the instance
-                final EditText saveAs = (EditText) endView
-                        .findViewById(R.id.save_name);
-
-                // disallow carriage returns in the name
-                InputFilter returnFilter = new InputFilter() {
-                    public CharSequence filter(CharSequence source, int start,
-                            int end, Spanned dest, int dstart, int dend) {
-                        for (int i = start; i < end; i++) {
-                            if (Character.getType((source.charAt(i))) == Character.CONTROL) {
-                                return "";
-                            }
-                        }
-                        return null;
-                    }
-                };
-                saveAs.setFilters(new InputFilter[]{returnFilter});
-
-                String saveName = formController.getSubmissionMetadata().instanceName;
-                if (saveName == null) {
-                    // no meta/instanceName field in the form -- see if we have a
-                    // name for this instance from a previous save attempt...
-                    if (getContentResolver().getType(getIntent().getData())
-                            == InstanceColumns.CONTENT_ITEM_TYPE) {
-                        Uri instanceUri = getIntent().getData();
-                        Cursor instance = null;
-                        try {
-                            instance = getContentResolver().query(instanceUri,
-                                    null, null, null, null);
-                            if (instance.getCount() == 1) {
-                                instance.moveToFirst();
-                                saveName = instance
-                                        .getString(instance
-                                                .getColumnIndex(InstanceColumns.DISPLAY_NAME));
-                            }
-                        } finally {
-                            if (instance != null) {
-                                instance.close();
-                            }
-                        }
-                    }
-                    if (saveName == null) {
-                        // last resort, default to the form title
-                        saveName = formController.getFormTitle();
-                    }
-                    // present the prompt to allow user to name the form
-                    TextView sa = (TextView) endView
-                            .findViewById(R.id.save_form_as);
-                    sa.setVisibility(View.VISIBLE);
-                    saveAs.setText(saveName);
-                    saveAs.setEnabled(true);
-                    saveAs.setVisibility(View.VISIBLE);
-                } else {
-                    // if instanceName is defined in form, this is the name -- no
-                    // revisions
-                    // display only the name, not the prompt, and disable edits
-                    TextView sa = (TextView) endView
-                            .findViewById(R.id.save_form_as);
-                    sa.setVisibility(View.GONE);
-                    saveAs.setText(saveName);
-                    saveAs.setEnabled(false);
-                    saveAs.setBackgroundColor(Color.WHITE);
-                    saveAs.setVisibility(View.VISIBLE);
-                }
-
-                // override the visibility settings based upon admin preferences
-                if (!mAdminPreferences.getBoolean(
-                        AdminPreferencesActivity.KEY_SAVE_AS, true)) {
-                    saveAs.setVisibility(View.GONE);
-                    TextView sa = (TextView) endView
-                            .findViewById(R.id.save_form_as);
-                    sa.setVisibility(View.GONE);
-                }
-
-                // Create 'save' button
-                ((Button) endView.findViewById(R.id.save_exit_button))
-                        .setOnClickListener(new OnClickListener() {
-                            @Override
-                            public void onClick(View v) {
-                                Collect.getInstance()
-                                        .getActivityLogger()
-                                        .logInstanceAction(
-                                                this,
-                                                "createView.saveAndExit",
-                                                instanceComplete.isChecked() ? "saveAsComplete"
-                                                        : "saveIncomplete");
-                                // Form is marked as 'saved' here.
-                                if (saveAs.getText().length() < 1) {
-                                    Toast.makeText(FormEntryActivity.this,
-                                            R.string.save_as_error,
-                                            Toast.LENGTH_SHORT).show();
-                                } else {
-                                    saveDataToDisk(EXIT, instanceComplete
-                                            .isChecked(), saveAs.getText()
-                                            .toString());
-                                }
-                            }
-                        });
-
-                if (mBackButton.isShown()) {
-                    mBackButton.setEnabled(true);
-                }
-                if (mNextButton.isShown()) {
-                    mNextButton.setEnabled(false);
-                }
-
-                return endView;
-            case FormEntryController.EVENT_QUESTION:
-            case FormEntryController.EVENT_GROUP:
-            case FormEntryController.EVENT_REPEAT:
-                ODKView odkv = null;
-                // should only be a group here if the event_group is a field-list
-                try {
-                    FormEntryPrompt[] prompts = formController.getQuestionPrompts();
-                    FormEntryCaption[] groups = formController
-                            .getGroupsForCurrentIndex();
-                    odkv = new ODKView(this, formController.getQuestionPrompts(),
-                            groups, advancingPage);
-                    Log.i(t,
-                            "created view for group "
-                                    + (groups.length > 0 ? groups[groups.length - 1]
-                                    .getLongText() : "[top]")
-                                    + " "
-                                    + (prompts.length > 0 ? prompts[0]
-                                    .getQuestionText() : "[no question]"));
-                } catch (RuntimeException e) {
-                    Log.e(t, e.getMessage(), e);
-                    // this is badness to avoid a crash.
-                    try {
-                        event = formController.stepToNextScreenEvent();
-                        createErrorDialog(e.getMessage(), DO_NOT_EXIT);
-                    } catch (JavaRosaException e1) {
-                        Log.e(t, e1.getMessage(), e1);
-                        createErrorDialog(e.getMessage() + "\n\n" + e1.getCause().getMessage(),
-                                DO_NOT_EXIT);
-                    }
-                    return createView(event, advancingPage);
-                }
-
-                // Makes a "clear answer" menu pop up on long-click
-                for (QuestionWidget qw : odkv.getWidgets()) {
-                    if (!qw.getPrompt().isReadOnly()) {
-                        // If it's a StringWidget register all its elements apart from EditText as
-                        // we want to enable paste option after long click on the EditText
-                        if (qw instanceof StringWidget) {
-                            for (int i = 0; i < qw.getChildCount(); i++) {
-                                if (!(qw.getChildAt(i) instanceof EditText)) {
-                                    registerForContextMenu(qw.getChildAt(i));
-                                }
-                            }
-                        } else {
-                            registerForContextMenu(qw);
-                        }
-                    }
-                }
-
-                if (mBackButton.isShown() && mNextButton.isShown()) {
-                    mBackButton.setEnabled(true);
-                    mNextButton.setEnabled(true);
-                }
-                return odkv;
-
-            case FormEntryController.EVENT_PROMPT_NEW_REPEAT:
-                createRepeatDialog();
-                return new EmptyView(this);
-
-            default:
-                Log.e(t, "Attempted to create a view that does not exist.");
-                // this is badness to avoid a crash.
-                try {
-                    event = formController.stepToNextScreenEvent();
-                    createErrorDialog(getString(R.string.survey_internal_error), EXIT);
-                } catch (JavaRosaException e) {
-                    Log.e(t, e.getMessage(), e);
-                    createErrorDialog(e.getCause().getMessage(), EXIT);
-                }
-                return createView(event, advancingPage);
-        }
-    }
-
-    private View createViewForFormBeginning(int event, boolean advancingPage,
-            FormController formController) {
-        try {
-            event = formController.stepToNextScreenEvent();
-
-        } catch (JavaRosaException e) {
-            Log.e(t, e.getMessage(), e);
-            createErrorDialog(e.getMessage() + "\n\n" + e.getCause().getMessage(), DO_NOT_EXIT);
-        }
-
-        return createView(event, advancingPage);
-    }
-
-    @Override
-    public boolean dispatchTouchEvent(MotionEvent mv) {
-        boolean handled = mGestureDetector.onTouchEvent(mv);
-        if (!handled) {
-            return super.dispatchTouchEvent(mv);
-        }
-
-        return handled; // this is always true
-    }
-
-    /**
-     * Determines what should be displayed on the screen. Possible options are:
-     * a question, an ask repeat dialog, or the submit screen. Also saves
-     * answers to the data model after checking constraints.
-     */
-    private void showNextView() {
-        try {
-            FormController formController = Collect.getInstance()
-                    .getFormController();
-
-            // get constraint behavior preference value with appropriate default
-            String constraint_behavior = PreferenceManager.getDefaultSharedPreferences(this)
-                    .getString(PreferencesActivity.KEY_CONSTRAINT_BEHAVIOR,
-                            PreferencesActivity.CONSTRAINT_BEHAVIOR_DEFAULT);
-
-            if (formController.currentPromptIsQuestion()) {
-
-                // if constraint behavior says we should validate on swipe, do so
-                if (constraint_behavior.equals(PreferencesActivity.CONSTRAINT_BEHAVIOR_ON_SWIPE)) {
-                    if (!saveAnswersForCurrentScreen(EVALUATE_CONSTRAINTS)) {
-                        // A constraint was violated so a dialog should be showing.
-                        mBeenSwiped = false;
-                        return;
-                    }
-
-                    // otherwise, just save without validating (constraints will be validated on
-                    // finalize)
-                } else {
-                    saveAnswersForCurrentScreen(DO_NOT_EVALUATE_CONSTRAINTS);
-                }
-            }
-
-            View next;
-
-            int originalEvent = formController.getEvent();
-            int event = formController.stepToNextScreenEvent();
-
-            // Helps prevent transition animation at the end of the form (if user swipes left
-            // she will stay on the same screen)
-            if (originalEvent == event && originalEvent == FormEntryController.EVENT_END_OF_FORM) {
-                mBeenSwiped = false;
-                return;
-            }
-
-            switch (event) {
-                case FormEntryController.EVENT_QUESTION:
-                case FormEntryController.EVENT_GROUP:
-                    // create a savepoint
-                    if ((++viewCount) % SAVEPOINT_INTERVAL == 0) {
-                        nonblockingCreateSavePointData();
-                    }
-                    next = createView(event, true);
-                    showView(next, AnimationType.RIGHT);
-                    break;
-                case FormEntryController.EVENT_END_OF_FORM:
-                case FormEntryController.EVENT_REPEAT:
-                case FormEntryController.EVENT_PROMPT_NEW_REPEAT:
-                    next = createView(event, true);
-                    showView(next, AnimationType.RIGHT);
-                    break;
-                case FormEntryController.EVENT_REPEAT_JUNCTURE:
-                    Log.i(t, "repeat juncture: "
-                            + formController.getFormIndex().getReference());
-                    // skip repeat junctures until we implement them
-                    break;
-                default:
-                    Log.w(t,
-                            "JavaRosa added a new EVENT type and didn't tell us... shame on them.");
-                    break;
-            }
-        } catch (JavaRosaException e) {
-            Log.e(t, e.getMessage(), e);
-            createErrorDialog(e.getCause().getMessage(), DO_NOT_EXIT);
-        }
-    }
-
-    /**
-     * Determines what should be displayed between a question, or the start
-     * screen and displays the appropriate view. Also saves answers to the data
-     * model without checking constraints.
-     */
-    private void showPreviousView() {
-        try {
-            FormController formController = Collect.getInstance()
-                    .getFormController();
-            // The answer is saved on a back swipe, but question constraints are
-            // ignored.
-            if (formController.currentPromptIsQuestion()) {
-                saveAnswersForCurrentScreen(DO_NOT_EVALUATE_CONSTRAINTS);
-            }
-
-            if (formController.getEvent() != FormEntryController.EVENT_BEGINNING_OF_FORM) {
-                int event = formController.stepToPreviousScreenEvent();
-
-                // If we are the begining of the form, lets revert our actions and ignore
-                // this swipe
-                if (event == FormEntryController.EVENT_BEGINNING_OF_FORM) {
-                    event = formController.stepToNextScreenEvent();
-                    mBeenSwiped = false;
-
-                    // If we are not showing an empty view, then abort
-                    if (event == FormEntryController.EVENT_REPEAT && !(mCurrentView instanceof EmptyView)) {
-                        // Returning here prevents the same view sliding in when
-                        // - Form starts with a repeat group AND
-                        // - User has added several groups AND
-                        // - She is on the first group and swipes back
-                        return;
-                    }
-                }
-
-                if (event == FormEntryController.EVENT_BEGINNING_OF_FORM
-                        || event == FormEntryController.EVENT_GROUP
-                        || event == FormEntryController.EVENT_QUESTION) {
-                    // create savepoint
-                    if ((++viewCount) % SAVEPOINT_INTERVAL == 0) {
-                        nonblockingCreateSavePointData();
-                    }
-                }
-                View next = createView(event, false);
-                showView(next, AnimationType.LEFT);
-            } else {
-                mBeenSwiped = false;
-            }
-        } catch (JavaRosaException e) {
-            Log.e(t, e.getMessage(), e);
-            createErrorDialog(e.getCause().getMessage(), DO_NOT_EXIT);
-        }
-    }
-
-    /**
-     * Displays the View specified by the parameter 'next', animating both the
-     * current view and next appropriately given the AnimationType. Also updates
-     * the progress bar.
-     */
-    public void showView(View next, AnimationType from) {
-
-        // disable notifications...
-        if (mInAnimation != null) {
-            mInAnimation.setAnimationListener(null);
-        }
-        if (mOutAnimation != null) {
-            mOutAnimation.setAnimationListener(null);
-        }
-
-        // logging of the view being shown is already done, as this was handled
-        // by createView()
-        switch (from) {
-            case RIGHT:
-                mInAnimation = AnimationUtils.loadAnimation(this,
-                        R.anim.push_left_in);
-                mOutAnimation = AnimationUtils.loadAnimation(this,
-                        R.anim.push_left_out);
-                // if animation is left or right then it was a swipe, and we want to re-save on
-                // entry
-                mAutoSaved = false;
-                break;
-            case LEFT:
-                mInAnimation = AnimationUtils.loadAnimation(this,
-                        R.anim.push_right_in);
-                mOutAnimation = AnimationUtils.loadAnimation(this,
-                        R.anim.push_right_out);
-                mAutoSaved = false;
-                break;
-            case FADE:
-                mInAnimation = AnimationUtils.loadAnimation(this, R.anim.fade_in);
-                mOutAnimation = AnimationUtils.loadAnimation(this, R.anim.fade_out);
-                break;
-        }
-
-        // complete setup for animations...
-        mInAnimation.setAnimationListener(this);
-        mOutAnimation.setAnimationListener(this);
-
-        // drop keyboard before transition...
-        if (mCurrentView != null) {
-            InputMethodManager inputManager = (InputMethodManager) getSystemService(
-                    Context.INPUT_METHOD_SERVICE);
-            inputManager.hideSoftInputFromWindow(mCurrentView.getWindowToken(),
-                    0);
-        }
-
-        RelativeLayout.LayoutParams lp = new RelativeLayout.LayoutParams(
-                LayoutParams.FILL_PARENT, LayoutParams.FILL_PARENT);
-
-        // adjust which view is in the layout container...
-        mStaleView = mCurrentView;
-        mCurrentView = next;
-        mQuestionHolder.addView(mCurrentView, lp);
-        mAnimationCompletionSet = 0;
-
-        if (mStaleView != null) {
-            // start OutAnimation for transition...
-            mStaleView.startAnimation(mOutAnimation);
-            // and remove the old view (MUST occur after start of animation!!!)
-            mQuestionHolder.removeView(mStaleView);
-        } else {
-            mAnimationCompletionSet = 2;
-        }
-        // start InAnimation for transition...
-        mCurrentView.startAnimation(mInAnimation);
-
-        String logString = "";
-        switch (from) {
-            case RIGHT:
-                logString = "next";
-                break;
-            case LEFT:
-                logString = "previous";
-                break;
-            case FADE:
-                logString = "refresh";
-                break;
-        }
-
-        Collect.getInstance().getActivityLogger().logInstanceAction(this, "showView", logString);
-
-        FormController formController = Collect.getInstance().getFormController();
-        if (formController.getEvent() == FormEntryController.EVENT_QUESTION
-                || formController.getEvent() == FormEntryController.EVENT_GROUP
-                || formController.getEvent() == FormEntryController.EVENT_REPEAT) {
-            FormEntryPrompt[] prompts = Collect.getInstance().getFormController()
-                    .getQuestionPrompts();
-            for (FormEntryPrompt p : prompts) {
-                List<TreeElement> attrs = p.getBindAttributes();
-                for (int i = 0; i < attrs.size(); i++) {
-                    if (!mAutoSaved && "saveIncomplete".equals(attrs.get(i).getName())) {
-                        saveDataToDisk(false, false, null, false);
-                        mAutoSaved = true;
-                    }
-                }
-            }
-        }
-    }
-
-    // Hopefully someday we can use managed dialogs when the bugs are fixed
+			boolean shouldClearDialogBeShown;
+			for (QuestionWidget qw : ((ODKView) mCurrentView).getWidgets()) {
+				shouldClearDialogBeShown = false;
+				if (qw instanceof StringWidget) {
+					for (int i = 0; i < qw.getChildCount(); i++) {
+						if (item.getItemId() == qw.getChildAt(i).getId()) {
+							shouldClearDialogBeShown = true;
+							break;
+						}
+					}
+				} else if (item.getItemId() == qw.getId()) {
+					shouldClearDialogBeShown = true;
+				}
+
+				if (shouldClearDialogBeShown) {
+					Collect.getInstance()
+							.getActivityLogger()
+							.logInstanceAction(this, "onContextItemSelected",
+									"createClearDialog", qw.getPrompt().getIndex());
+					createClearDialog(qw);
+					break;
+				}
+			}
+		}
+
+		return super.onContextItemSelected(item);
+	}
+
+	/**
+	 * If we're loading, then we pass the loading thread to our next instance.
+	 */
+	@Override
+	public Object onRetainNonConfigurationInstance() {
+		FormController formController = Collect.getInstance()
+				.getFormController();
+		// if a form is loading, pass the loader task
+		if (mFormLoaderTask != null
+				&& mFormLoaderTask.getStatus() != AsyncTask.Status.FINISHED) {
+			return mFormLoaderTask;
+		}
+
+		// if a form is writing to disk, pass the save to disk task
+		if (mSaveToDiskTask != null
+				&& mSaveToDiskTask.getStatus() != AsyncTask.Status.FINISHED) {
+			return mSaveToDiskTask;
+		}
+
+		// mFormEntryController is static so we don't need to pass it.
+		if (formController != null && formController.currentPromptIsQuestion()) {
+			saveAnswersForCurrentScreen(DO_NOT_EVALUATE_CONSTRAINTS);
+		}
+		return null;
+	}
+
+	/**
+	 * Creates a view given the View type and an event
+	 *
+	 * @param advancingPage -- true if this results from advancing through the form
+	 * @return newly created View
+	 */
+	private View createView(int event, boolean advancingPage) {
+		FormController formController = Collect.getInstance()
+				.getFormController();
+		setTitle(getString(R.string.app_name) + " > "
+				+ formController.getFormTitle());
+
+		switch (event) {
+			case FormEntryController.EVENT_BEGINNING_OF_FORM:
+				return createViewForFormBeginning(event, advancingPage, formController);
+
+			case FormEntryController.EVENT_END_OF_FORM:
+				View endView = View.inflate(this, R.layout.form_entry_end, null);
+				((TextView) endView.findViewById(R.id.description))
+						.setText(getString(R.string.save_enter_data_description,
+								formController.getFormTitle()));
+
+				// checkbox for if finished or ready to send
+				final CheckBox instanceComplete = ((CheckBox) endView
+						.findViewById(R.id.mark_finished));
+				instanceComplete.setChecked(isInstanceComplete(true));
+
+				if (!mAdminPreferences.getBoolean(
+						AdminPreferencesActivity.KEY_MARK_AS_FINALIZED, true)) {
+					instanceComplete.setVisibility(View.GONE);
+				}
+
+				// edittext to change the displayed name of the instance
+				final EditText saveAs = (EditText) endView
+						.findViewById(R.id.save_name);
+
+				// disallow carriage returns in the name
+				InputFilter returnFilter = new InputFilter() {
+					public CharSequence filter(CharSequence source, int start,
+											   int end, Spanned dest, int dstart, int dend) {
+						for (int i = start; i < end; i++) {
+							if (Character.getType((source.charAt(i))) == Character.CONTROL) {
+								return "";
+							}
+						}
+						return null;
+					}
+				};
+				saveAs.setFilters(new InputFilter[]{returnFilter});
+
+				String saveName = formController.getSubmissionMetadata().instanceName;
+				if (saveName == null) {
+					// no meta/instanceName field in the form -- see if we have a
+					// name for this instance from a previous save attempt...
+					if (getContentResolver().getType(getIntent().getData())
+							== InstanceColumns.CONTENT_ITEM_TYPE) {
+						Uri instanceUri = getIntent().getData();
+						Cursor instance = null;
+						try {
+							instance = getContentResolver().query(instanceUri,
+									null, null, null, null);
+							if (instance.getCount() == 1) {
+								instance.moveToFirst();
+								saveName = instance
+										.getString(instance
+												.getColumnIndex(InstanceColumns.DISPLAY_NAME));
+							}
+						} finally {
+							if (instance != null) {
+								instance.close();
+							}
+						}
+					}
+					if (saveName == null) {
+						// last resort, default to the form title
+						saveName = formController.getFormTitle();
+					}
+					// present the prompt to allow user to name the form
+					TextView sa = (TextView) endView
+							.findViewById(R.id.save_form_as);
+					sa.setVisibility(View.VISIBLE);
+					saveAs.setText(saveName);
+					saveAs.setEnabled(true);
+					saveAs.setVisibility(View.VISIBLE);
+				} else {
+					// if instanceName is defined in form, this is the name -- no
+					// revisions
+					// display only the name, not the prompt, and disable edits
+					TextView sa = (TextView) endView
+							.findViewById(R.id.save_form_as);
+					sa.setVisibility(View.GONE);
+					saveAs.setText(saveName);
+					saveAs.setEnabled(false);
+					saveAs.setBackgroundColor(Color.WHITE);
+					saveAs.setVisibility(View.VISIBLE);
+				}
+
+				// override the visibility settings based upon admin preferences
+				if (!mAdminPreferences.getBoolean(
+						AdminPreferencesActivity.KEY_SAVE_AS, true)) {
+					saveAs.setVisibility(View.GONE);
+					TextView sa = (TextView) endView
+							.findViewById(R.id.save_form_as);
+					sa.setVisibility(View.GONE);
+				}
+
+				// Create 'save' button
+				((Button) endView.findViewById(R.id.save_exit_button))
+						.setOnClickListener(new OnClickListener() {
+							@Override
+							public void onClick(View v) {
+								Collect.getInstance()
+										.getActivityLogger()
+										.logInstanceAction(
+												this,
+												"createView.saveAndExit",
+												instanceComplete.isChecked() ? "saveAsComplete"
+														: "saveIncomplete");
+								// Form is marked as 'saved' here.
+								if (saveAs.getText().length() < 1) {
+									Toast.makeText(FormEntryActivity.this,
+											R.string.save_as_error,
+											Toast.LENGTH_SHORT).show();
+								} else {
+									saveDataToDisk(EXIT, instanceComplete
+											.isChecked(), saveAs.getText()
+											.toString());
+								}
+							}
+						});
+
+				if (mBackButton.isShown()) {
+					mBackButton.setEnabled(true);
+				}
+				if (mNextButton.isShown()) {
+					mNextButton.setEnabled(false);
+				}
+
+				return endView;
+			case FormEntryController.EVENT_QUESTION:
+			case FormEntryController.EVENT_GROUP:
+			case FormEntryController.EVENT_REPEAT:
+				ODKView odkv = null;
+				// should only be a group here if the event_group is a field-list
+				try {
+					FormEntryPrompt[] prompts = formController.getQuestionPrompts();
+					FormEntryCaption[] groups = formController
+							.getGroupsForCurrentIndex();
+					odkv = new ODKView(this, formController.getQuestionPrompts(),
+							groups, advancingPage);
+					Log.i(t,
+							"created view for group "
+									+ (groups.length > 0 ? groups[groups.length - 1]
+									.getLongText() : "[top]")
+									+ " "
+									+ (prompts.length > 0 ? prompts[0]
+									.getQuestionText() : "[no question]"));
+				} catch (RuntimeException e) {
+					Log.e(t, e.getMessage(), e);
+					// this is badness to avoid a crash.
+					try {
+						event = formController.stepToNextScreenEvent();
+						createErrorDialog(e.getMessage(), DO_NOT_EXIT);
+					} catch (JavaRosaException e1) {
+						Log.e(t, e1.getMessage(), e1);
+						createErrorDialog(e.getMessage() + "\n\n" + e1.getCause().getMessage(),
+								DO_NOT_EXIT);
+					}
+					return createView(event, advancingPage);
+				}
+
+				// Makes a "clear answer" menu pop up on long-click
+				for (QuestionWidget qw : odkv.getWidgets()) {
+					if (!qw.getPrompt().isReadOnly()) {
+						// If it's a StringWidget register all its elements apart from EditText as
+						// we want to enable paste option after long click on the EditText
+						if (qw instanceof StringWidget) {
+							for (int i = 0; i < qw.getChildCount(); i++) {
+								if (!(qw.getChildAt(i) instanceof EditText)) {
+									registerForContextMenu(qw.getChildAt(i));
+								}
+							}
+						} else {
+							registerForContextMenu(qw);
+						}
+					}
+				}
+
+				if (mBackButton.isShown() && mNextButton.isShown()) {
+					mBackButton.setEnabled(true);
+					mNextButton.setEnabled(true);
+				}
+				return odkv;
+
+			case FormEntryController.EVENT_PROMPT_NEW_REPEAT:
+				createRepeatDialog();
+				return new EmptyView(this);
+
+			default:
+				Log.e(t, "Attempted to create a view that does not exist.");
+				// this is badness to avoid a crash.
+				try {
+					event = formController.stepToNextScreenEvent();
+					createErrorDialog(getString(R.string.survey_internal_error), EXIT);
+				} catch (JavaRosaException e) {
+					Log.e(t, e.getMessage(), e);
+					createErrorDialog(e.getCause().getMessage(), EXIT);
+				}
+				return createView(event, advancingPage);
+		}
+	}
+
+	private View createViewForFormBeginning(int event, boolean advancingPage,
+											FormController formController) {
+		try {
+			event = formController.stepToNextScreenEvent();
+
+		} catch (JavaRosaException e) {
+			Log.e(t, e.getMessage(), e);
+			createErrorDialog(e.getMessage() + "\n\n" + e.getCause().getMessage(), DO_NOT_EXIT);
+		}
+
+		return createView(event, advancingPage);
+	}
+
+	@Override
+	public boolean dispatchTouchEvent(MotionEvent mv) {
+		boolean handled = mGestureDetector.onTouchEvent(mv);
+		if (!handled) {
+			return super.dispatchTouchEvent(mv);
+		}
+
+		return handled; // this is always true
+	}
+
+	/**
+	 * Determines what should be displayed on the screen. Possible options are:
+	 * a question, an ask repeat dialog, or the submit screen. Also saves
+	 * answers to the data model after checking constraints.
+	 */
+	private void showNextView() {
+		try {
+			FormController formController = Collect.getInstance()
+					.getFormController();
+
+			// get constraint behavior preference value with appropriate default
+			String constraint_behavior = PreferenceManager.getDefaultSharedPreferences(this)
+					.getString(PreferencesActivity.KEY_CONSTRAINT_BEHAVIOR,
+							PreferencesActivity.CONSTRAINT_BEHAVIOR_DEFAULT);
+
+			if (formController.currentPromptIsQuestion()) {
+
+				// if constraint behavior says we should validate on swipe, do so
+				if (constraint_behavior.equals(PreferencesActivity.CONSTRAINT_BEHAVIOR_ON_SWIPE)) {
+					if (!saveAnswersForCurrentScreen(EVALUATE_CONSTRAINTS)) {
+						// A constraint was violated so a dialog should be showing.
+						mBeenSwiped = false;
+						return;
+					}
+
+					// otherwise, just save without validating (constraints will be validated on
+					// finalize)
+				} else {
+					saveAnswersForCurrentScreen(DO_NOT_EVALUATE_CONSTRAINTS);
+				}
+			}
+
+			View next;
+
+			int originalEvent = formController.getEvent();
+			int event = formController.stepToNextScreenEvent();
+
+			// Helps prevent transition animation at the end of the form (if user swipes left
+			// she will stay on the same screen)
+			if (originalEvent == event && originalEvent == FormEntryController.EVENT_END_OF_FORM) {
+				mBeenSwiped = false;
+				return;
+			}
+
+			switch (event) {
+				case FormEntryController.EVENT_QUESTION:
+				case FormEntryController.EVENT_GROUP:
+					// create a savepoint
+					if ((++viewCount) % SAVEPOINT_INTERVAL == 0) {
+						nonblockingCreateSavePointData();
+					}
+					next = createView(event, true);
+					showView(next, AnimationType.RIGHT);
+					break;
+				case FormEntryController.EVENT_END_OF_FORM:
+				case FormEntryController.EVENT_REPEAT:
+				case FormEntryController.EVENT_PROMPT_NEW_REPEAT:
+					next = createView(event, true);
+					showView(next, AnimationType.RIGHT);
+					break;
+				case FormEntryController.EVENT_REPEAT_JUNCTURE:
+					Log.i(t, "repeat juncture: "
+							+ formController.getFormIndex().getReference());
+					// skip repeat junctures until we implement them
+					break;
+				default:
+					Log.w(t,
+							"JavaRosa added a new EVENT type and didn't tell us... shame on them.");
+					break;
+			}
+		} catch (JavaRosaException e) {
+			Log.e(t, e.getMessage(), e);
+			createErrorDialog(e.getCause().getMessage(), DO_NOT_EXIT);
+		}
+	}
+
+	/**
+	 * Determines what should be displayed between a question, or the start
+	 * screen and displays the appropriate view. Also saves answers to the data
+	 * model without checking constraints.
+	 */
+	private void showPreviousView() {
+		try {
+			FormController formController = Collect.getInstance()
+					.getFormController();
+			// The answer is saved on a back swipe, but question constraints are
+			// ignored.
+			if (formController.currentPromptIsQuestion()) {
+				saveAnswersForCurrentScreen(DO_NOT_EVALUATE_CONSTRAINTS);
+			}
+
+			if (formController.getEvent() != FormEntryController.EVENT_BEGINNING_OF_FORM) {
+				int event = formController.stepToPreviousScreenEvent();
+
+				// If we are the begining of the form, lets revert our actions and ignore
+				// this swipe
+				if (event == FormEntryController.EVENT_BEGINNING_OF_FORM) {
+					event = formController.stepToNextScreenEvent();
+					mBeenSwiped = false;
+
+					// If we are not showing an empty view, then abort
+					if (event == FormEntryController.EVENT_REPEAT && !(mCurrentView instanceof EmptyView)) {
+						// Returning here prevents the same view sliding in when
+						// - Form starts with a repeat group AND
+						// - User has added several groups AND
+						// - She is on the first group and swipes back
+						return;
+					}
+				}
+
+				if (event == FormEntryController.EVENT_BEGINNING_OF_FORM
+						|| event == FormEntryController.EVENT_GROUP
+						|| event == FormEntryController.EVENT_QUESTION) {
+					// create savepoint
+					if ((++viewCount) % SAVEPOINT_INTERVAL == 0) {
+						nonblockingCreateSavePointData();
+					}
+				}
+				View next = createView(event, false);
+				showView(next, AnimationType.LEFT);
+			} else {
+				mBeenSwiped = false;
+			}
+		} catch (JavaRosaException e) {
+			Log.e(t, e.getMessage(), e);
+			createErrorDialog(e.getCause().getMessage(), DO_NOT_EXIT);
+		}
+	}
+
+	/**
+	 * Displays the View specified by the parameter 'next', animating both the
+	 * current view and next appropriately given the AnimationType. Also updates
+	 * the progress bar.
+	 */
+	public void showView(View next, AnimationType from) {
+
+		// disable notifications...
+		if (mInAnimation != null) {
+			mInAnimation.setAnimationListener(null);
+		}
+		if (mOutAnimation != null) {
+			mOutAnimation.setAnimationListener(null);
+		}
+
+		// logging of the view being shown is already done, as this was handled
+		// by createView()
+		switch (from) {
+			case RIGHT:
+				mInAnimation = AnimationUtils.loadAnimation(this,
+						R.anim.push_left_in);
+				mOutAnimation = AnimationUtils.loadAnimation(this,
+						R.anim.push_left_out);
+				// if animation is left or right then it was a swipe, and we want to re-save on
+				// entry
+				mAutoSaved = false;
+				break;
+			case LEFT:
+				mInAnimation = AnimationUtils.loadAnimation(this,
+						R.anim.push_right_in);
+				mOutAnimation = AnimationUtils.loadAnimation(this,
+						R.anim.push_right_out);
+				mAutoSaved = false;
+				break;
+			case FADE:
+				mInAnimation = AnimationUtils.loadAnimation(this, R.anim.fade_in);
+				mOutAnimation = AnimationUtils.loadAnimation(this, R.anim.fade_out);
+				break;
+		}
+
+		// complete setup for animations...
+		mInAnimation.setAnimationListener(this);
+		mOutAnimation.setAnimationListener(this);
+
+		// drop keyboard before transition...
+		if (mCurrentView != null) {
+			InputMethodManager inputManager = (InputMethodManager) getSystemService(
+					Context.INPUT_METHOD_SERVICE);
+			inputManager.hideSoftInputFromWindow(mCurrentView.getWindowToken(),
+					0);
+		}
+
+		RelativeLayout.LayoutParams lp = new RelativeLayout.LayoutParams(
+				LayoutParams.FILL_PARENT, LayoutParams.FILL_PARENT);
+
+		// adjust which view is in the layout container...
+		mStaleView = mCurrentView;
+		mCurrentView = next;
+		mQuestionHolder.addView(mCurrentView, lp);
+		mAnimationCompletionSet = 0;
+
+		if (mStaleView != null) {
+			// start OutAnimation for transition...
+			mStaleView.startAnimation(mOutAnimation);
+			// and remove the old view (MUST occur after start of animation!!!)
+			mQuestionHolder.removeView(mStaleView);
+		} else {
+			mAnimationCompletionSet = 2;
+		}
+		// start InAnimation for transition...
+		mCurrentView.startAnimation(mInAnimation);
+
+		String logString = "";
+		switch (from) {
+			case RIGHT:
+				logString = "next";
+				break;
+			case LEFT:
+				logString = "previous";
+				break;
+			case FADE:
+				logString = "refresh";
+				break;
+		}
+
+		Collect.getInstance().getActivityLogger().logInstanceAction(this, "showView", logString);
+
+		FormController formController = Collect.getInstance().getFormController();
+		if (formController.getEvent() == FormEntryController.EVENT_QUESTION
+				|| formController.getEvent() == FormEntryController.EVENT_GROUP
+				|| formController.getEvent() == FormEntryController.EVENT_REPEAT) {
+			FormEntryPrompt[] prompts = Collect.getInstance().getFormController()
+					.getQuestionPrompts();
+			for (FormEntryPrompt p : prompts) {
+				List<TreeElement> attrs = p.getBindAttributes();
+				for (int i = 0; i < attrs.size(); i++) {
+					if (!mAutoSaved && "saveIncomplete".equals(attrs.get(i).getName())) {
+						saveDataToDisk(false, false, null, false);
+						mAutoSaved = true;
+					}
+				}
+			}
+		}
+	}
+
+	// Hopefully someday we can use managed dialogs when the bugs are fixed
 	/*
 	 * Ideally, we'd like to use Android to manage dialogs with onCreateDialog()
 	 * and onPrepareDialog(), but dialogs with dynamic content are broken in 1.5
@@ -1756,344 +1478,343 @@
 	 * http://code.google.com/p/android/issues/detail?id=1639
 	 */
 
-    //
-
-    /**
-     * Creates and displays a dialog displaying the violated constraint.
-     */
-    private void createConstraintToast(FormIndex index, int saveStatus) {
-        FormController formController = Collect.getInstance()
-                .getFormController();
-        String constraintText;
-        switch (saveStatus) {
-            case FormEntryController.ANSWER_CONSTRAINT_VIOLATED:
-                Collect.getInstance()
-                        .getActivityLogger()
-                        .logInstanceAction(this,
-                                "createConstraintToast.ANSWER_CONSTRAINT_VIOLATED",
-                                "show", index);
-                constraintText = formController
-                        .getQuestionPromptConstraintText(index);
-                if (constraintText == null) {
-                    constraintText = formController.getQuestionPrompt(index)
-                            .getSpecialFormQuestionText("constraintMsg");
-                    if (constraintText == null) {
-                        constraintText = getString(R.string.invalid_answer_error);
-                    }
-                }
-                break;
-            case FormEntryController.ANSWER_REQUIRED_BUT_EMPTY:
-                Collect.getInstance()
-                        .getActivityLogger()
-                        .logInstanceAction(this,
-                                "createConstraintToast.ANSWER_REQUIRED_BUT_EMPTY",
-                                "show", index);
-                constraintText = formController
-                        .getQuestionPromptRequiredText(index);
-                if (constraintText == null) {
-                    constraintText = formController.getQuestionPrompt(index)
-                            .getSpecialFormQuestionText("requiredMsg");
-                    if (constraintText == null) {
-                        constraintText = getString(R.string.required_answer_error);
-                    }
-                }
-                break;
-            default:
-                return;
-        }
-
-        showCustomToast(constraintText, Toast.LENGTH_SHORT);
-    }
-
-    /**
-     * Creates a toast with the specified message.
-     */
-    private void showCustomToast(String message, int duration) {
-        LayoutInflater inflater = (LayoutInflater) getSystemService(
-                Context.LAYOUT_INFLATER_SERVICE);
-
-        View view = inflater.inflate(R.layout.toast_view, null);
-
-        // set the text in the view
-        TextView tv = (TextView) view.findViewById(R.id.message);
-        tv.setText(message);
-
-        Toast t = new Toast(this);
-        t.setView(view);
-        t.setDuration(duration);
-        t.setGravity(Gravity.CENTER, 0, 0);
-        t.show();
-    }
-
-    /**
-     * Creates and displays a dialog asking the user if they'd like to create a
-     * repeat of the current group.
-     */
-    private void createRepeatDialog() {
-        FormController formController = Collect.getInstance()
-                .getFormController();
-        Collect.getInstance().getActivityLogger()
-                .logInstanceAction(this, "createRepeatDialog", "show");
-
-        // In some cases dialog might be present twice because refreshView() is being called
-        // from onResume(). This ensures that we do not preset this modal dialog if it's already
-        // visible. Checking for mShownAlertDialogIsGroupRepeat because the same field
-        // mAlertDialog is being used for all alert dialogs in this activity.
-        if (mAlertDialog != null && mAlertDialog.isShowing() && mShownAlertDialogIsGroupRepeat) {
-            return;
-        }
-
-        mAlertDialog = new AlertDialog.Builder(this).create();
-        mAlertDialog.setIcon(android.R.drawable.ic_dialog_info);
-        DialogInterface.OnClickListener repeatListener = new DialogInterface.OnClickListener() {
-            @Override
-            public void onClick(DialogInterface dialog, int i) {
-                mShownAlertDialogIsGroupRepeat = false;
-                FormController formController = Collect.getInstance()
-                        .getFormController();
-                switch (i) {
-                    case DialogInterface.BUTTON_POSITIVE: // yes, repeat
-                        Collect.getInstance()
-                                .getActivityLogger()
-                                .logInstanceAction(this, "createRepeatDialog",
-                                        "addRepeat");
-                        try {
-                            formController.newRepeat();
-                        } catch (Exception e) {
-                            FormEntryActivity.this.createErrorDialog(
-                                    e.getMessage(), DO_NOT_EXIT);
-                            return;
-                        }
-                        if (!formController.indexIsInFieldList()) {
-                            // we are at a REPEAT event that does not have a
-                            // field-list appearance
-                            // step to the next visible field...
-                            // which could be the start of a new repeat group...
-                            showNextView();
-                        } else {
-                            // we are at a REPEAT event that has a field-list
-                            // appearance
-                            // just display this REPEAT event's group.
-                            refreshCurrentView();
-                        }
-                        break;
-                    case DialogInterface.BUTTON_NEGATIVE: // no, no repeat
-                        Collect.getInstance()
-                                .getActivityLogger()
-                                .logInstanceAction(this, "createRepeatDialog",
-                                        "showNext");
-
-                        //
-                        // Make sure the error dialog will not disappear.
-                        //
-                        // When showNextView() popups an error dialog (because of a
-                        // JavaRosaException)
-                        // the issue is that the "add new repeat dialog" is referenced by
-                        // mAlertDialog
-                        // like the error dialog. When the "no repeat" is clicked, the error dialog
-                        // is shown. Android by default dismisses the dialogs when a button is
-                        // clicked,
-                        // so instead of closing the first dialog, it closes the second.
-                        new Thread() {
-
-                            @Override
-                            public void run() {
-                                FormEntryActivity.this.runOnUiThread(new Runnable() {
-                                    @Override
-                                    public void run() {
-                                        try {
-                                            Thread.sleep(500);
-                                        } catch (InterruptedException e) {
-                                            e.printStackTrace();
-                                        }
-                                        showNextView();
-                                    }
-                                });
-                            }
-                        }.start();
-
-                        break;
-                }
-            }
-        };
-        if (formController.getLastRepeatCount() > 0) {
-            mAlertDialog.setTitle(getString(R.string.leaving_repeat_ask));
-            mAlertDialog.setMessage(getString(R.string.add_another_repeat,
-                    formController.getLastGroupText()));
-            mAlertDialog.setButton(getString(R.string.add_another),
-                    repeatListener);
-            mAlertDialog.setButton2(getString(R.string.leave_repeat_yes),
-                    repeatListener);
-
-        } else {
-            mAlertDialog.setTitle(getString(R.string.entering_repeat_ask));
-            mAlertDialog.setMessage(getString(R.string.add_repeat,
-                    formController.getLastGroupText()));
-            mAlertDialog.setButton(getString(R.string.entering_repeat),
-                    repeatListener);
-            mAlertDialog.setButton2(getString(R.string.add_repeat_no),
-                    repeatListener);
-        }
-        mAlertDialog.setCancelable(false);
-        mBeenSwiped = false;
-        mShownAlertDialogIsGroupRepeat = true;
-        mAlertDialog.show();
-    }
-
-    /**
-     * Creates and displays dialog with the given errorMsg.
-     */
-    private void createErrorDialog(String errorMsg, final boolean shouldExit) {
-        Collect.getInstance()
-                .getActivityLogger()
-                .logInstanceAction(this, "createErrorDialog",
-                        "show." + Boolean.toString(shouldExit));
-
-        if (mAlertDialog != null && mAlertDialog.isShowing()) {
-            errorMsg = mErrorMessage + "\n\n" + errorMsg;
-            mErrorMessage = errorMsg;
-        } else {
-            mAlertDialog = new AlertDialog.Builder(this).create();
-            mErrorMessage = errorMsg;
-        }
-
-        mAlertDialog.setIcon(android.R.drawable.ic_dialog_info);
-        mAlertDialog.setTitle(getString(R.string.error_occured));
-        mAlertDialog.setMessage(errorMsg);
-        DialogInterface.OnClickListener errorListener = new DialogInterface.OnClickListener() {
-            @Override
-            public void onClick(DialogInterface dialog, int i) {
-                switch (i) {
-                    case DialogInterface.BUTTON_POSITIVE:
-                        Collect.getInstance().getActivityLogger()
-                                .logInstanceAction(this, "createErrorDialog", "OK");
-                        if (shouldExit) {
-                            mErrorMessage = null;
-                            finish();
-                        }
-                        break;
-                }
-            }
-        };
-        mAlertDialog.setCancelable(false);
-        mAlertDialog.setButton(getString(R.string.ok), errorListener);
-        mBeenSwiped = false;
-        mAlertDialog.show();
-    }
-
-    /**
-     * Creates a confirm/cancel dialog for deleting repeats.
-     */
-    private void createDeleteRepeatConfirmDialog() {
-        Collect.getInstance()
-                .getActivityLogger()
-                .logInstanceAction(this, "createDeleteRepeatConfirmDialog",
-                        "show");
-        FormController formController = Collect.getInstance()
-                .getFormController();
-
-        mAlertDialog = new AlertDialog.Builder(this).create();
-        mAlertDialog.setIcon(android.R.drawable.ic_dialog_info);
-        String name = formController.getLastRepeatedGroupName();
-        int repeatcount = formController.getLastRepeatedGroupRepeatCount();
-        if (repeatcount != -1) {
-            name += " (" + (repeatcount + 1) + ")";
-        }
-        mAlertDialog.setTitle(getString(R.string.delete_repeat_ask));
-        mAlertDialog
-                .setMessage(getString(R.string.delete_repeat_confirm, name));
-        DialogInterface.OnClickListener quitListener = new DialogInterface.OnClickListener() {
-            @Override
-            public void onClick(DialogInterface dialog, int i) {
-                FormController formController = Collect.getInstance()
-                        .getFormController();
-                switch (i) {
-                    case DialogInterface.BUTTON_POSITIVE: // yes
-                        Collect.getInstance()
-                                .getActivityLogger()
-                                .logInstanceAction(this,
-                                        "createDeleteRepeatConfirmDialog", "OK");
-                        formController.deleteRepeat();
-                        refreshCurrentView();
-                        break;
-
-                    case DialogInterface.BUTTON_NEGATIVE: // no
-                        Collect.getInstance()
-                                .getActivityLogger()
-                                .logInstanceAction(this,
-                                        "createDeleteRepeatConfirmDialog", "cancel");
-
-                        refreshCurrentView();
-                        break;
-                }
-            }
-        };
-        mAlertDialog.setCancelable(false);
-        mAlertDialog.setButton(getString(R.string.discard_group), quitListener);
-        mAlertDialog.setButton2(getString(R.string.delete_repeat_no),
-                quitListener);
-        mAlertDialog.show();
-    }
-
-    /**
-     * Saves data and writes it to disk. If exit is set, program will exit after
-     * save completes. Complete indicates whether the user has marked the
-     * isntancs as complete. If updatedSaveName is non-null, the instances
-     * content provider is updated with the new name
-     */
-    // by default, save the current screen
-    private boolean saveDataToDisk(boolean exit, boolean complete, String updatedSaveName) {
-        return saveDataToDisk(exit, complete, updatedSaveName, true);
-    }
-
-    // but if you want save in the background, can't be current screen
-    private boolean saveDataToDisk(boolean exit, boolean complete, String updatedSaveName,
-            boolean current) {
-        // save current answer
-        if (current) {
-            if (!saveAnswersForCurrentScreen(complete)) {
-                Toast.makeText(this, getString(R.string.data_saved_error), Toast.LENGTH_SHORT)
-                        .show();
-                return false;
-            }
-        }
-
-        synchronized (saveDialogLock) {
-            mSaveToDiskTask = new SaveToDiskTask(getIntent().getData(), exit, complete,
-                    updatedSaveName);
-            mSaveToDiskTask.setFormSavedListener(this);
-            mAutoSaved = true;
-            showDialog(SAVING_DIALOG);
-            // show dialog before we execute...
-            mSaveToDiskTask.execute();
-        }
-
-        return true;
-    }
-
-<<<<<<< HEAD
+	//
+
+	/**
+	 * Creates and displays a dialog displaying the violated constraint.
+	 */
+	private void createConstraintToast(FormIndex index, int saveStatus) {
+		FormController formController = Collect.getInstance()
+				.getFormController();
+		String constraintText;
+		switch (saveStatus) {
+			case FormEntryController.ANSWER_CONSTRAINT_VIOLATED:
+				Collect.getInstance()
+						.getActivityLogger()
+						.logInstanceAction(this,
+								"createConstraintToast.ANSWER_CONSTRAINT_VIOLATED",
+								"show", index);
+				constraintText = formController
+						.getQuestionPromptConstraintText(index);
+				if (constraintText == null) {
+					constraintText = formController.getQuestionPrompt(index)
+							.getSpecialFormQuestionText("constraintMsg");
+					if (constraintText == null) {
+						constraintText = getString(R.string.invalid_answer_error);
+					}
+				}
+				break;
+			case FormEntryController.ANSWER_REQUIRED_BUT_EMPTY:
+				Collect.getInstance()
+						.getActivityLogger()
+						.logInstanceAction(this,
+								"createConstraintToast.ANSWER_REQUIRED_BUT_EMPTY",
+								"show", index);
+				constraintText = formController
+						.getQuestionPromptRequiredText(index);
+				if (constraintText == null) {
+					constraintText = formController.getQuestionPrompt(index)
+							.getSpecialFormQuestionText("requiredMsg");
+					if (constraintText == null) {
+						constraintText = getString(R.string.required_answer_error);
+					}
+				}
+				break;
+			default:
+				return;
+		}
+
+		showCustomToast(constraintText, Toast.LENGTH_SHORT);
+	}
+
+	/**
+	 * Creates a toast with the specified message.
+	 */
+	private void showCustomToast(String message, int duration) {
+		LayoutInflater inflater = (LayoutInflater) getSystemService(
+				Context.LAYOUT_INFLATER_SERVICE);
+
+		View view = inflater.inflate(R.layout.toast_view, null);
+
+		// set the text in the view
+		TextView tv = (TextView) view.findViewById(R.id.message);
+		tv.setText(message);
+
+		Toast t = new Toast(this);
+		t.setView(view);
+		t.setDuration(duration);
+		t.setGravity(Gravity.CENTER, 0, 0);
+		t.show();
+	}
+
+	/**
+	 * Creates and displays a dialog asking the user if they'd like to create a
+	 * repeat of the current group.
+	 */
+	private void createRepeatDialog() {
+		FormController formController = Collect.getInstance()
+				.getFormController();
+		Collect.getInstance().getActivityLogger()
+				.logInstanceAction(this, "createRepeatDialog", "show");
+
+		// In some cases dialog might be present twice because refreshView() is being called
+		// from onResume(). This ensures that we do not preset this modal dialog if it's already
+		// visible. Checking for mShownAlertDialogIsGroupRepeat because the same field
+		// mAlertDialog is being used for all alert dialogs in this activity.
+		if (mAlertDialog != null && mAlertDialog.isShowing() && mShownAlertDialogIsGroupRepeat) {
+			return;
+		}
+
+		mAlertDialog = new AlertDialog.Builder(this).create();
+		mAlertDialog.setIcon(android.R.drawable.ic_dialog_info);
+		DialogInterface.OnClickListener repeatListener = new DialogInterface.OnClickListener() {
+			@Override
+			public void onClick(DialogInterface dialog, int i) {
+				mShownAlertDialogIsGroupRepeat = false;
+				FormController formController = Collect.getInstance()
+						.getFormController();
+				switch (i) {
+					case DialogInterface.BUTTON_POSITIVE: // yes, repeat
+						Collect.getInstance()
+								.getActivityLogger()
+								.logInstanceAction(this, "createRepeatDialog",
+										"addRepeat");
+						try {
+							formController.newRepeat();
+						} catch (Exception e) {
+							FormEntryActivity.this.createErrorDialog(
+									e.getMessage(), DO_NOT_EXIT);
+							return;
+						}
+						if (!formController.indexIsInFieldList()) {
+							// we are at a REPEAT event that does not have a
+							// field-list appearance
+							// step to the next visible field...
+							// which could be the start of a new repeat group...
+							showNextView();
+						} else {
+							// we are at a REPEAT event that has a field-list
+							// appearance
+							// just display this REPEAT event's group.
+							refreshCurrentView();
+						}
+						break;
+					case DialogInterface.BUTTON_NEGATIVE: // no, no repeat
+						Collect.getInstance()
+								.getActivityLogger()
+								.logInstanceAction(this, "createRepeatDialog",
+										"showNext");
+
+						//
+						// Make sure the error dialog will not disappear.
+						//
+						// When showNextView() popups an error dialog (because of a
+						// JavaRosaException)
+						// the issue is that the "add new repeat dialog" is referenced by
+						// mAlertDialog
+						// like the error dialog. When the "no repeat" is clicked, the error dialog
+						// is shown. Android by default dismisses the dialogs when a button is
+						// clicked,
+						// so instead of closing the first dialog, it closes the second.
+						new Thread() {
+
+							@Override
+							public void run() {
+								FormEntryActivity.this.runOnUiThread(new Runnable() {
+									@Override
+									public void run() {
+										try {
+											Thread.sleep(500);
+										} catch (InterruptedException e) {
+											e.printStackTrace();
+										}
+										showNextView();
+									}
+								});
+							}
+						}.start();
+
+						break;
+				}
+			}
+		};
+		if (formController.getLastRepeatCount() > 0) {
+			mAlertDialog.setTitle(getString(R.string.leaving_repeat_ask));
+			mAlertDialog.setMessage(getString(R.string.add_another_repeat,
+					formController.getLastGroupText()));
+			mAlertDialog.setButton(getString(R.string.add_another),
+					repeatListener);
+			mAlertDialog.setButton2(getString(R.string.leave_repeat_yes),
+					repeatListener);
+
+		} else {
+			mAlertDialog.setTitle(getString(R.string.entering_repeat_ask));
+			mAlertDialog.setMessage(getString(R.string.add_repeat,
+					formController.getLastGroupText()));
+			mAlertDialog.setButton(getString(R.string.entering_repeat),
+					repeatListener);
+			mAlertDialog.setButton2(getString(R.string.add_repeat_no),
+					repeatListener);
+		}
+		mAlertDialog.setCancelable(false);
+		mBeenSwiped = false;
+		mShownAlertDialogIsGroupRepeat = true;
+		mAlertDialog.show();
+	}
+
+	/**
+	 * Creates and displays dialog with the given errorMsg.
+	 */
+	private void createErrorDialog(String errorMsg, final boolean shouldExit) {
+		Collect.getInstance()
+				.getActivityLogger()
+				.logInstanceAction(this, "createErrorDialog",
+						"show." + Boolean.toString(shouldExit));
+
+		if (mAlertDialog != null && mAlertDialog.isShowing()) {
+			errorMsg = mErrorMessage + "\n\n" + errorMsg;
+			mErrorMessage = errorMsg;
+		} else {
+			mAlertDialog = new AlertDialog.Builder(this).create();
+			mErrorMessage = errorMsg;
+		}
+
+		mAlertDialog.setIcon(android.R.drawable.ic_dialog_info);
+		mAlertDialog.setTitle(getString(R.string.error_occured));
+		mAlertDialog.setMessage(errorMsg);
+		DialogInterface.OnClickListener errorListener = new DialogInterface.OnClickListener() {
+			@Override
+			public void onClick(DialogInterface dialog, int i) {
+				switch (i) {
+					case DialogInterface.BUTTON_POSITIVE:
+						Collect.getInstance().getActivityLogger()
+								.logInstanceAction(this, "createErrorDialog", "OK");
+						if (shouldExit) {
+							mErrorMessage = null;
+							finish();
+						}
+						break;
+				}
+			}
+		};
+		mAlertDialog.setCancelable(false);
+		mAlertDialog.setButton(getString(R.string.ok), errorListener);
+		mBeenSwiped = false;
+		mAlertDialog.show();
+	}
+
+	/**
+	 * Creates a confirm/cancel dialog for deleting repeats.
+	 */
+	private void createDeleteRepeatConfirmDialog() {
+		Collect.getInstance()
+				.getActivityLogger()
+				.logInstanceAction(this, "createDeleteRepeatConfirmDialog",
+						"show");
+		FormController formController = Collect.getInstance()
+				.getFormController();
+
+		mAlertDialog = new AlertDialog.Builder(this).create();
+		mAlertDialog.setIcon(android.R.drawable.ic_dialog_info);
+		String name = formController.getLastRepeatedGroupName();
+		int repeatcount = formController.getLastRepeatedGroupRepeatCount();
+		if (repeatcount != -1) {
+			name += " (" + (repeatcount + 1) + ")";
+		}
+		mAlertDialog.setTitle(getString(R.string.delete_repeat_ask));
+		mAlertDialog
+				.setMessage(getString(R.string.delete_repeat_confirm, name));
+		DialogInterface.OnClickListener quitListener = new DialogInterface.OnClickListener() {
+			@Override
+			public void onClick(DialogInterface dialog, int i) {
+				FormController formController = Collect.getInstance()
+						.getFormController();
+				switch (i) {
+					case DialogInterface.BUTTON_POSITIVE: // yes
+						Collect.getInstance()
+								.getActivityLogger()
+								.logInstanceAction(this,
+										"createDeleteRepeatConfirmDialog", "OK");
+						formController.deleteRepeat();
+						refreshCurrentView();
+						break;
+
+					case DialogInterface.BUTTON_NEGATIVE: // no
+						Collect.getInstance()
+								.getActivityLogger()
+								.logInstanceAction(this,
+										"createDeleteRepeatConfirmDialog", "cancel");
+
+						refreshCurrentView();
+						break;
+				}
+			}
+		};
+		mAlertDialog.setCancelable(false);
+		mAlertDialog.setButton(getString(R.string.discard_group), quitListener);
+		mAlertDialog.setButton2(getString(R.string.delete_repeat_no),
+				quitListener);
+		mAlertDialog.show();
+	}
+
+	/**
+	 * Saves data and writes it to disk. If exit is set, program will exit after
+	 * save completes. Complete indicates whether the user has marked the
+	 * isntancs as complete. If updatedSaveName is non-null, the instances
+	 * content provider is updated with the new name
+	 */
+	// by default, save the current screen
+	private boolean saveDataToDisk(boolean exit, boolean complete, String updatedSaveName) {
+		return saveDataToDisk(exit, complete, updatedSaveName, true);
+	}
+
+	// but if you want save in the background, can't be current screen
+	private boolean saveDataToDisk(boolean exit, boolean complete, String updatedSaveName,
+								   boolean current) {
+		// save current answer
+		if (current) {
+			if (!saveAnswersForCurrentScreen(complete)) {
+				Toast.makeText(this, getString(R.string.data_saved_error), Toast.LENGTH_SHORT)
+						.show();
+				return false;
+			}
+		}
+
+		synchronized (saveDialogLock) {
+			mSaveToDiskTask = new SaveToDiskTask(getIntent().getData(), exit, complete,
+					updatedSaveName);
+			mSaveToDiskTask.setFormSavedListener(this);
+			mAutoSaved = true;
+			showDialog(SAVING_DIALOG);
+			// show dialog before we execute...
+			mSaveToDiskTask.execute();
+		}
+
+		return true;
+	}
+
 	/**
 	 * Create a dialog with options to save and exit, save, or quit without
 	 * saving
 	 */
 	private void createQuitDialog() {
-	   String title;
-	   {
-		   FormController formController = Collect.getInstance().getFormController();
-		   title = (formController == null) ? null : formController.getFormTitle();
-		   if ( title == null ) {
-		      title = "<".concat(getString(R.string.no_form_loaded)).concat(">");
-		   }
-	   }
+		String title;
+		{
+			FormController formController = Collect.getInstance().getFormController();
+			title = (formController == null) ? null : formController.getFormTitle();
+			if (title == null) {
+				title = "<".concat(getString(R.string.no_form_loaded)).concat(">");
+			}
+		}
 
 		String[] items;
 		if (mAdminPreferences.getBoolean(AdminPreferencesActivity.KEY_SAVE_MID,
 				true)) {
-			String[] two = { getString(R.string.keep_changes),
-					getString(R.string.do_not_save) };
+			String[] two = {getString(R.string.keep_changes),
+					getString(R.string.do_not_save)};
 			items = two;
 		} else {
-			String[] one = { getString(R.string.do_not_save) };
+			String[] one = {getString(R.string.do_not_save)};
 			items = one;
 		}
 
@@ -2121,54 +1842,54 @@
 					public void onClick(DialogInterface dialog, int which) {
 						switch (which) {
 
-						case 0: // save and exit
-							// this is slightly complicated because if the
-							// option is disabled in
-							// the admin menu, then case 0 actually becomes
-							// 'discard and exit'
-							// whereas if it's enabled it's 'save and exit'
-							if (mAdminPreferences
-									.getBoolean(
-											AdminPreferencesActivity.KEY_SAVE_MID,
-											true)) {
-								Collect.getInstance()
-										.getActivityLogger()
-										.logInstanceAction(this,
-												"createQuitDialog",
-												"saveAndExit");
-								saveDataToDisk(EXIT, isInstanceComplete(false),
-										null);
-							} else {
+							case 0: // save and exit
+								// this is slightly complicated because if the
+								// option is disabled in
+								// the admin menu, then case 0 actually becomes
+								// 'discard and exit'
+								// whereas if it's enabled it's 'save and exit'
+								if (mAdminPreferences
+										.getBoolean(
+												AdminPreferencesActivity.KEY_SAVE_MID,
+												true)) {
+									Collect.getInstance()
+											.getActivityLogger()
+											.logInstanceAction(this,
+													"createQuitDialog",
+													"saveAndExit");
+									saveDataToDisk(EXIT, isInstanceComplete(false),
+											null);
+								} else {
+									Collect.getInstance()
+											.getActivityLogger()
+											.logInstanceAction(this,
+													"createQuitDialog",
+													"discardAndExit");
+									removeTempInstance();
+									finishReturnInstance();
+								}
+								break;
+
+							case 1: // discard changes and exit
 								Collect.getInstance()
 										.getActivityLogger()
 										.logInstanceAction(this,
 												"createQuitDialog",
 												"discardAndExit");
+
+								// close all open databases of external data.
+								Collect.getInstance().getExternalDataManager().close();
+
 								removeTempInstance();
 								finishReturnInstance();
-							}
-							break;
-
-						case 1: // discard changes and exit
-							Collect.getInstance()
-									.getActivityLogger()
-									.logInstanceAction(this,
-											"createQuitDialog",
-											"discardAndExit");
-
-                            // close all open databases of external data.
-                            Collect.getInstance().getExternalDataManager().close();
-
-							removeTempInstance();
-							finishReturnInstance();
-							break;
-
-						case 2:// do nothing
-							Collect.getInstance()
-									.getActivityLogger()
-									.logInstanceAction(this,
-											"createQuitDialog", "cancel");
-							break;
+								break;
+
+							case 2:// do nothing
+								Collect.getInstance()
+										.getActivityLogger()
+										.logInstanceAction(this,
+												"createQuitDialog", "cancel");
+								break;
 						}
 					}
 				}).create();
@@ -2191,8 +1912,8 @@
 		}
 
 		String selection = InstanceColumns.INSTANCE_FILE_PATH + "=?";
-		String[] selectionArgs = { formController.getInstancePath()
-				.getAbsolutePath() };
+		String[] selectionArgs = {formController.getInstancePath()
+				.getAbsolutePath()};
 
 		boolean erase = false;
 		{
@@ -2267,20 +1988,20 @@
 			@Override
 			public void onClick(DialogInterface dialog, int i) {
 				switch (i) {
-				case DialogInterface.BUTTON_POSITIVE: // yes
-					Collect.getInstance()
-							.getActivityLogger()
-							.logInstanceAction(this, "createClearDialog",
-									"clearAnswer", qw.getPrompt().getIndex());
-					clearAnswer(qw);
-					saveAnswersForCurrentScreen(DO_NOT_EVALUATE_CONSTRAINTS);
-					break;
-				case DialogInterface. BUTTON_NEGATIVE: // no
-					Collect.getInstance()
-							.getActivityLogger()
-							.logInstanceAction(this, "createClearDialog",
-									"cancel", qw.getPrompt().getIndex());
-					break;
+					case DialogInterface.BUTTON_POSITIVE: // yes
+						Collect.getInstance()
+								.getActivityLogger()
+								.logInstanceAction(this, "createClearDialog",
+										"clearAnswer", qw.getPrompt().getIndex());
+						clearAnswer(qw);
+						saveAnswersForCurrentScreen(DO_NOT_EVALUATE_CONSTRAINTS);
+						break;
+					case DialogInterface.BUTTON_NEGATIVE: // no
+						Collect.getInstance()
+								.getActivityLogger()
+								.logInstanceAction(this, "createClearDialog",
+										"cancel", qw.getPrompt().getIndex());
+						break;
 				}
 			}
 		};
@@ -2316,7 +2037,7 @@
 						new DialogInterface.OnClickListener() {
 							@Override
 							public void onClick(DialogInterface dialog,
-									int whichButton) {
+												int whichButton) {
 								FormController formController = Collect
 										.getInstance().getFormController();
 								// Update the language in the content provider
@@ -2327,7 +2048,7 @@
 										languages[whichButton]);
 								String selection = FormsColumns.FORM_FILE_PATH
 										+ "=?";
-								String selectArgs[] = { mFormPath };
+								String selectArgs[] = {mFormPath};
 								int updated = getContentResolver().update(
 										FormsColumns.CONTENT_URI, values,
 										selection, selectArgs);
@@ -2356,7 +2077,7 @@
 						new DialogInterface.OnClickListener() {
 							@Override
 							public void onClick(DialogInterface dialog,
-									int whichButton) {
+												int whichButton) {
 								Collect.getInstance()
 										.getActivityLogger()
 										.logInstanceAction(this,
@@ -2373,1106 +2094,742 @@
 	@Override
 	protected Dialog onCreateDialog(int id) {
 		switch (id) {
-		case PROGRESS_DIALOG:
-			Log.e(t, "Creating PROGRESS_DIALOG");
-			Collect.getInstance()
-					.getActivityLogger()
-					.logInstanceAction(this, "onCreateDialog.PROGRESS_DIALOG",
-							"show");
-			mProgressDialog = new ProgressDialog(this);
-			DialogInterface.OnClickListener loadingButtonListener = new DialogInterface.OnClickListener() {
-				@Override
-				public void onClick(DialogInterface dialog, int which) {
-					Collect.getInstance()
-							.getActivityLogger()
-							.logInstanceAction(this,
-									"onCreateDialog.PROGRESS_DIALOG", "cancel");
-					dialog.dismiss();
-					mFormLoaderTask.setFormLoaderListener(null);
+			case PROGRESS_DIALOG:
+				Log.e(t, "Creating PROGRESS_DIALOG");
+				Collect.getInstance()
+						.getActivityLogger()
+						.logInstanceAction(this, "onCreateDialog.PROGRESS_DIALOG",
+								"show");
+				mProgressDialog = new ProgressDialog(this);
+				DialogInterface.OnClickListener loadingButtonListener =
+						new DialogInterface.OnClickListener() {
+							@Override
+							public void onClick(DialogInterface dialog, int which) {
+								Collect.getInstance()
+										.getActivityLogger()
+										.logInstanceAction(this,
+												"onCreateDialog.PROGRESS_DIALOG", "cancel");
+								dialog.dismiss();
+								mFormLoaderTask.setFormLoaderListener(null);
+								FormLoaderTask t = mFormLoaderTask;
+								mFormLoaderTask = null;
+								t.cancel(true);
+								t.destroy();
+								finish();
+							}
+						};
+				mProgressDialog.setIcon(android.R.drawable.ic_dialog_info);
+				mProgressDialog.setTitle(getString(R.string.loading_form));
+				mProgressDialog.setMessage(getString(R.string.please_wait));
+				mProgressDialog.setIndeterminate(true);
+				mProgressDialog.setCancelable(false);
+				mProgressDialog.setButton(getString(R.string.cancel_loading_form),
+						loadingButtonListener);
+				return mProgressDialog;
+			case SAVING_DIALOG:
+				Log.e(t, "Creating SAVING_DIALOG");
+				Collect.getInstance()
+						.getActivityLogger()
+						.logInstanceAction(this, "onCreateDialog.SAVING_DIALOG",
+								"show");
+				mProgressDialog = new ProgressDialog(this);
+				DialogInterface.OnClickListener cancelSavingButtonListener =
+						new DialogInterface.OnClickListener() {
+							@Override
+							public void onClick(DialogInterface dialog, int which) {
+								Collect.getInstance()
+										.getActivityLogger()
+										.logInstanceAction(this,
+												"onCreateDialog.SAVING_DIALOG", "cancel");
+								dialog.dismiss();
+								cancelSaveToDiskTask();
+							}
+						};
+				mProgressDialog.setIcon(android.R.drawable.ic_dialog_info);
+				mProgressDialog.setTitle(getString(R.string.saving_form));
+				mProgressDialog.setMessage(getString(R.string.please_wait));
+				mProgressDialog.setIndeterminate(true);
+				mProgressDialog.setOnDismissListener(new DialogInterface.OnDismissListener() {
+					@Override
+					public void onDismiss(DialogInterface dialog) {
+						Collect.getInstance()
+								.getActivityLogger()
+								.logInstanceAction(this,
+										"onCreateDialog.SAVING_DIALOG", "OnDismissListener");
+						cancelSaveToDiskTask();
+					}
+				});
+				return mProgressDialog;
+		}
+		return null;
+	}
+
+	private void cancelSaveToDiskTask() {
+		synchronized (saveDialogLock) {
+			mSaveToDiskTask.setFormSavedListener(null);
+			boolean cancelled = mSaveToDiskTask.cancel(true);
+			Log.w(t, "Cancelled SaveToDiskTask! (" + cancelled + ")");
+			mSaveToDiskTask = null;
+		}
+	}
+
+	/**
+	 * Dismiss any showing dialogs that we manually manage.
+	 */
+	private void dismissDialogs() {
+		Log.e(t, "Dismiss dialogs");
+		if (mAlertDialog != null && mAlertDialog.isShowing()) {
+			mAlertDialog.dismiss();
+		}
+	}
+
+	@Override
+	protected void onPause() {
+		FormController formController = Collect.getInstance()
+				.getFormController();
+		dismissDialogs();
+		// make sure we're not already saving to disk. if we are, currentPrompt
+		// is getting constantly updated
+		if (mSaveToDiskTask == null
+				|| mSaveToDiskTask.getStatus() == AsyncTask.Status.FINISHED) {
+			if (mCurrentView != null && formController != null
+					&& formController.currentPromptIsQuestion()) {
+				saveAnswersForCurrentScreen(DO_NOT_EVALUATE_CONSTRAINTS);
+			}
+		}
+		if (mCurrentView != null && mCurrentView instanceof ODKView) {
+			// stop audio if it's playing
+			((ODKView) mCurrentView).stopAudio();
+		}
+
+
+		super.onPause();
+	}
+
+	@Override
+	protected void onResume() {
+		super.onResume();
+
+		if (mErrorMessage != null) {
+			if (mAlertDialog != null && !mAlertDialog.isShowing()) {
+				createErrorDialog(mErrorMessage, EXIT);
+			} else {
+				return;
+			}
+		}
+
+		FormController formController = Collect.getInstance().getFormController();
+		Collect.getInstance().getActivityLogger().open();
+
+		if (mFormLoaderTask != null) {
+			mFormLoaderTask.setFormLoaderListener(this);
+			if (formController == null
+					&& mFormLoaderTask.getStatus() == AsyncTask.Status.FINISHED) {
+				FormController fec = mFormLoaderTask.getFormController();
+				if (fec != null) {
+					loadingComplete(mFormLoaderTask);
+				} else {
+					dismissDialog(PROGRESS_DIALOG);
 					FormLoaderTask t = mFormLoaderTask;
 					mFormLoaderTask = null;
 					t.cancel(true);
 					t.destroy();
-					finish();
-				}
-			};
-			mProgressDialog.setIcon(android.R.drawable.ic_dialog_info);
-			mProgressDialog.setTitle(getString(R.string.loading_form));
-			mProgressDialog.setMessage(getString(R.string.please_wait));
-			mProgressDialog.setIndeterminate(true);
-			mProgressDialog.setCancelable(false);
-			mProgressDialog.setButton(getString(R.string.cancel_loading_form),
-					loadingButtonListener);
-			return mProgressDialog;
-		case SAVING_DIALOG:
-            Log.e(t, "Creating SAVING_DIALOG");
-			Collect.getInstance()
-					.getActivityLogger()
-					.logInstanceAction(this, "onCreateDialog.SAVING_DIALOG",
-							"show");
-			mProgressDialog = new ProgressDialog(this);
-			DialogInterface.OnClickListener cancelSavingButtonListener = new DialogInterface.OnClickListener() {
-				@Override
-				public void onClick(DialogInterface dialog, int which) {
+					// there is no formController -- fire MainMenu activity?
+					startActivity(new Intent(this, MainMenuActivity.class));
+				}
+			}
+		} else {
+			if (formController == null) {
+				// there is no formController -- fire MainMenu activity?
+				startActivity(new Intent(this, MainMenuActivity.class));
+				return;
+			} else {
+				refreshCurrentView();
+			}
+		}
+
+		if (mSaveToDiskTask != null) {
+			mSaveToDiskTask.setFormSavedListener(this);
+		}
+
+		// only check the buttons if it's enabled in preferences
+		SharedPreferences sharedPreferences = PreferenceManager
+				.getDefaultSharedPreferences(this);
+		String navigation = sharedPreferences.getString(
+				PreferencesActivity.KEY_NAVIGATION,
+				PreferencesActivity.KEY_NAVIGATION);
+		Boolean showButtons = false;
+		if (navigation.contains(PreferencesActivity.NAVIGATION_BUTTONS)) {
+			showButtons = true;
+		}
+
+		if (showButtons) {
+			mBackButton.setVisibility(View.VISIBLE);
+			mNextButton.setVisibility(View.VISIBLE);
+		} else {
+			mBackButton.setVisibility(View.GONE);
+			mNextButton.setVisibility(View.GONE);
+		}
+	}
+
+	@Override
+	public boolean onKeyDown(int keyCode, KeyEvent event) {
+		switch (keyCode) {
+			case KeyEvent.KEYCODE_BACK:
+				Collect.getInstance().getActivityLogger()
+						.logInstanceAction(this, "onKeyDown.KEYCODE_BACK", "quit");
+				createQuitDialog();
+				return true;
+			case KeyEvent.KEYCODE_DPAD_RIGHT:
+				if (event.isAltPressed() && !mBeenSwiped) {
+					mBeenSwiped = true;
 					Collect.getInstance()
 							.getActivityLogger()
 							.logInstanceAction(this,
-									"onCreateDialog.SAVING_DIALOG", "cancel");
-					dialog.dismiss();
-                    cancelSaveToDiskTask();
-				}
-			};
-			mProgressDialog.setIcon(android.R.drawable.ic_dialog_info);
-			mProgressDialog.setTitle(getString(R.string.saving_form));
-			mProgressDialog.setMessage(getString(R.string.please_wait));
-			mProgressDialog.setIndeterminate(true);
-            mProgressDialog.setOnDismissListener(new DialogInterface.OnDismissListener() {
-                @Override
-                public void onDismiss(DialogInterface dialog) {
+									"onKeyDown.KEYCODE_DPAD_RIGHT", "showNext");
+					showNextView();
+					return true;
+				}
+				break;
+			case KeyEvent.KEYCODE_DPAD_LEFT:
+				if (event.isAltPressed() && !mBeenSwiped) {
+					mBeenSwiped = true;
 					Collect.getInstance()
-					.getActivityLogger()
-					.logInstanceAction(this,
-							"onCreateDialog.SAVING_DIALOG", "OnDismissListener");
-                    cancelSaveToDiskTask();
-=======
-    /**
-     * Create a dialog with options to save and exit, save, or quit without
-     * saving
-     */
-    private void createQuitDialog() {
-        String title;
-        {
-            FormController formController = Collect.getInstance().getFormController();
-            title = (formController == null) ? null : formController.getFormTitle();
-            if (title == null) {
-                title = "<no form loaded>";
-            }
-        }
-
-        String[] items;
-        if (mAdminPreferences.getBoolean(AdminPreferencesActivity.KEY_SAVE_MID,
-                true)) {
-            String[] two = {getString(R.string.keep_changes),
-                    getString(R.string.do_not_save)};
-            items = two;
-        } else {
-            String[] one = {getString(R.string.do_not_save)};
-            items = one;
-        }
-
-        Collect.getInstance().getActivityLogger()
-                .logInstanceAction(this, "createQuitDialog", "show");
-        mAlertDialog = new AlertDialog.Builder(this)
-                .setIcon(android.R.drawable.ic_dialog_info)
-                .setTitle(
-                        getString(R.string.quit_application, title))
-                .setNeutralButton(getString(R.string.do_not_exit),
-                        new DialogInterface.OnClickListener() {
-                            @Override
-                            public void onClick(DialogInterface dialog, int id) {
-
-                                Collect.getInstance()
-                                        .getActivityLogger()
-                                        .logInstanceAction(this,
-                                                "createQuitDialog", "cancel");
-                                dialog.cancel();
-
-                            }
-                        })
-                .setItems(items, new DialogInterface.OnClickListener() {
-                    @Override
-                    public void onClick(DialogInterface dialog, int which) {
-                        switch (which) {
-
-                            case 0: // save and exit
-                                // this is slightly complicated because if the
-                                // option is disabled in
-                                // the admin menu, then case 0 actually becomes
-                                // 'discard and exit'
-                                // whereas if it's enabled it's 'save and exit'
-                                if (mAdminPreferences
-                                        .getBoolean(
-                                                AdminPreferencesActivity.KEY_SAVE_MID,
-                                                true)) {
-                                    Collect.getInstance()
-                                            .getActivityLogger()
-                                            .logInstanceAction(this,
-                                                    "createQuitDialog",
-                                                    "saveAndExit");
-                                    saveDataToDisk(EXIT, isInstanceComplete(false),
-                                            null);
-                                } else {
-                                    Collect.getInstance()
-                                            .getActivityLogger()
-                                            .logInstanceAction(this,
-                                                    "createQuitDialog",
-                                                    "discardAndExit");
-                                    removeTempInstance();
-                                    finishReturnInstance();
-                                }
-                                break;
-
-                            case 1: // discard changes and exit
-                                Collect.getInstance()
-                                        .getActivityLogger()
-                                        .logInstanceAction(this,
-                                                "createQuitDialog",
-                                                "discardAndExit");
-
-                                // close all open databases of external data.
-                                Collect.getInstance().getExternalDataManager().close();
-
-                                removeTempInstance();
-                                finishReturnInstance();
-                                break;
-
-                            case 2:// do nothing
-                                Collect.getInstance()
-                                        .getActivityLogger()
-                                        .logInstanceAction(this,
-                                                "createQuitDialog", "cancel");
-                                break;
-                        }
-                    }
-                }).create();
-        mAlertDialog.show();
-    }
-
-    /**
-     * this method cleans up unneeded files when the user selects 'discard and
-     * exit'
-     */
-    private void removeTempInstance() {
-        FormController formController = Collect.getInstance()
-                .getFormController();
-
-        // attempt to remove any scratch file
-        File temp = SaveToDiskTask.savepointFile(formController
-                .getInstancePath());
-        if (temp.exists()) {
-            temp.delete();
-        }
-
-        String selection = InstanceColumns.INSTANCE_FILE_PATH + "=?";
-        String[] selectionArgs = {formController.getInstancePath()
-                .getAbsolutePath()};
-
-        boolean erase = false;
-        {
-            Cursor c = null;
-            try {
-                c = getContentResolver().query(InstanceColumns.CONTENT_URI,
-                        null, selection, selectionArgs, null);
-                erase = (c.getCount() < 1);
-            } finally {
-                if (c != null) {
-                    c.close();
->>>>>>> 13f966be
-                }
-            }
-        }
-
-        // if it's not already saved, erase everything
-        if (erase) {
-            // delete media first
-            String instanceFolder = formController.getInstancePath()
-                    .getParent();
-            Log.i(t, "attempting to delete: " + instanceFolder);
-            int images = MediaUtils
-                    .deleteImagesInFolderFromMediaProvider(formController
-                            .getInstancePath().getParentFile());
-            int audio = MediaUtils
-                    .deleteAudioInFolderFromMediaProvider(formController
-                            .getInstancePath().getParentFile());
-            int video = MediaUtils
-                    .deleteVideoInFolderFromMediaProvider(formController
-                            .getInstancePath().getParentFile());
-
-            Log.i(t, "removed from content providers: " + images
-                    + " image files, " + audio + " audio files," + " and "
-                    + video + " video files.");
-            File f = new File(instanceFolder);
-            if (f.exists() && f.isDirectory()) {
-                for (File del : f.listFiles()) {
-                    Log.i(t, "deleting file: " + del.getAbsolutePath());
-                    del.delete();
-                }
-                f.delete();
-            }
-        }
-    }
-
-    /**
-     * Confirm clear answer dialog
-     */
-    private void createClearDialog(final QuestionWidget qw) {
-        Collect.getInstance()
-                .getActivityLogger()
-                .logInstanceAction(this, "createClearDialog", "show",
-                        qw.getPrompt().getIndex());
-        mAlertDialog = new AlertDialog.Builder(this).create();
-        mAlertDialog.setIcon(android.R.drawable.ic_dialog_info);
-
-        mAlertDialog.setTitle(getString(R.string.clear_answer_ask));
-
-        String question = qw.getPrompt().getLongText();
-        if (question == null) {
-            question = "";
-        }
-        if (question.length() > 50) {
-            question = question.substring(0, 50) + "...";
-        }
-
-        mAlertDialog.setMessage(getString(R.string.clearanswer_confirm,
-                question));
-
-        DialogInterface.OnClickListener quitListener = new DialogInterface.OnClickListener() {
-
-            @Override
-            public void onClick(DialogInterface dialog, int i) {
-                switch (i) {
-                    case DialogInterface.BUTTON_POSITIVE: // yes
-                        Collect.getInstance()
-                                .getActivityLogger()
-                                .logInstanceAction(this, "createClearDialog",
-                                        "clearAnswer", qw.getPrompt().getIndex());
-                        clearAnswer(qw);
-                        saveAnswersForCurrentScreen(DO_NOT_EVALUATE_CONSTRAINTS);
-                        break;
-                    case DialogInterface.BUTTON_NEGATIVE: // no
-                        Collect.getInstance()
-                                .getActivityLogger()
-                                .logInstanceAction(this, "createClearDialog",
-                                        "cancel", qw.getPrompt().getIndex());
-                        break;
-                }
-            }
-        };
-        mAlertDialog.setCancelable(false);
-        mAlertDialog
-                .setButton(getString(R.string.discard_answer), quitListener);
-        mAlertDialog.setButton2(getString(R.string.clear_answer_no),
-                quitListener);
-        mAlertDialog.show();
-    }
-
-    /**
-     * Creates and displays a dialog allowing the user to set the language for
-     * the form.
-     */
-    private void createLanguageDialog() {
-        Collect.getInstance().getActivityLogger()
-                .logInstanceAction(this, "createLanguageDialog", "show");
-        FormController formController = Collect.getInstance()
-                .getFormController();
-        final String[] languages = formController.getLanguages();
-        int selected = -1;
-        if (languages != null) {
-            String language = formController.getLanguage();
-            for (int i = 0; i < languages.length; i++) {
-                if (language.equals(languages[i])) {
-                    selected = i;
-                }
-            }
-        }
-        mAlertDialog = new AlertDialog.Builder(this)
-                .setSingleChoiceItems(languages, selected,
-                        new DialogInterface.OnClickListener() {
-                            @Override
-                            public void onClick(DialogInterface dialog,
-                                    int whichButton) {
-                                FormController formController = Collect
-                                        .getInstance().getFormController();
-                                // Update the language in the content provider
-                                // when selecting a new
-                                // language
-                                ContentValues values = new ContentValues();
-                                values.put(FormsColumns.LANGUAGE,
-                                        languages[whichButton]);
-                                String selection = FormsColumns.FORM_FILE_PATH
-                                        + "=?";
-                                String selectArgs[] = {mFormPath};
-                                int updated = getContentResolver().update(
-                                        FormsColumns.CONTENT_URI, values,
-                                        selection, selectArgs);
-                                Log.i(t, "Updated language to: "
-                                        + languages[whichButton] + " in "
-                                        + updated + " rows");
-
-                                Collect.getInstance()
-                                        .getActivityLogger()
-                                        .logInstanceAction(
-                                                this,
-                                                "createLanguageDialog",
-                                                "changeLanguage."
-                                                        + languages[whichButton]);
-                                formController
-                                        .setLanguage(languages[whichButton]);
-                                dialog.dismiss();
-                                if (formController.currentPromptIsQuestion()) {
-                                    saveAnswersForCurrentScreen(DO_NOT_EVALUATE_CONSTRAINTS);
-                                }
-                                refreshCurrentView();
-                            }
-                        })
-                .setTitle(getString(R.string.change_language))
-                .setNegativeButton(getString(R.string.do_not_change),
-                        new DialogInterface.OnClickListener() {
-                            @Override
-                            public void onClick(DialogInterface dialog,
-                                    int whichButton) {
-                                Collect.getInstance()
-                                        .getActivityLogger()
-                                        .logInstanceAction(this,
-                                                "createLanguageDialog",
-                                                "cancel");
-                            }
-                        }).create();
-        mAlertDialog.show();
-    }
-
-    /**
-     * We use Android's dialog management for loading/saving progress dialogs
-     */
-    @Override
-    protected Dialog onCreateDialog(int id) {
-        switch (id) {
-            case PROGRESS_DIALOG:
-                Log.e(t, "Creating PROGRESS_DIALOG");
-                Collect.getInstance()
-                        .getActivityLogger()
-                        .logInstanceAction(this, "onCreateDialog.PROGRESS_DIALOG",
-                                "show");
-                mProgressDialog = new ProgressDialog(this);
-                DialogInterface.OnClickListener loadingButtonListener =
-                        new DialogInterface.OnClickListener() {
-                            @Override
-                            public void onClick(DialogInterface dialog, int which) {
-                                Collect.getInstance()
-                                        .getActivityLogger()
-                                        .logInstanceAction(this,
-                                                "onCreateDialog.PROGRESS_DIALOG", "cancel");
-                                dialog.dismiss();
-                                mFormLoaderTask.setFormLoaderListener(null);
-                                FormLoaderTask t = mFormLoaderTask;
-                                mFormLoaderTask = null;
-                                t.cancel(true);
-                                t.destroy();
-                                finish();
-                            }
-                        };
-                mProgressDialog.setIcon(android.R.drawable.ic_dialog_info);
-                mProgressDialog.setTitle(getString(R.string.loading_form));
-                mProgressDialog.setMessage(getString(R.string.please_wait));
-                mProgressDialog.setIndeterminate(true);
-                mProgressDialog.setCancelable(false);
-                mProgressDialog.setButton(getString(R.string.cancel_loading_form),
-                        loadingButtonListener);
-                return mProgressDialog;
-            case SAVING_DIALOG:
-                Log.e(t, "Creating SAVING_DIALOG");
-                Collect.getInstance()
-                        .getActivityLogger()
-                        .logInstanceAction(this, "onCreateDialog.SAVING_DIALOG",
-                                "show");
-                mProgressDialog = new ProgressDialog(this);
-                DialogInterface.OnClickListener cancelSavingButtonListener =
-                        new DialogInterface.OnClickListener() {
-                            @Override
-                            public void onClick(DialogInterface dialog, int which) {
-                                Collect.getInstance()
-                                        .getActivityLogger()
-                                        .logInstanceAction(this,
-                                                "onCreateDialog.SAVING_DIALOG", "cancel");
-                                dialog.dismiss();
-                                cancelSaveToDiskTask();
-                            }
-                        };
-                mProgressDialog.setIcon(android.R.drawable.ic_dialog_info);
-                mProgressDialog.setTitle(getString(R.string.saving_form));
-                mProgressDialog.setMessage(getString(R.string.please_wait));
-                mProgressDialog.setIndeterminate(true);
-                mProgressDialog.setOnDismissListener(new DialogInterface.OnDismissListener() {
-                    @Override
-                    public void onDismiss(DialogInterface dialog) {
-                        Collect.getInstance()
-                                .getActivityLogger()
-                                .logInstanceAction(this,
-                                        "onCreateDialog.SAVING_DIALOG", "OnDismissListener");
-                        cancelSaveToDiskTask();
-                    }
-                });
-                return mProgressDialog;
-        }
-        return null;
-    }
-
-    private void cancelSaveToDiskTask() {
-        synchronized (saveDialogLock) {
-            mSaveToDiskTask.setFormSavedListener(null);
-            boolean cancelled = mSaveToDiskTask.cancel(true);
-            Log.w(t, "Cancelled SaveToDiskTask! (" + cancelled + ")");
-            mSaveToDiskTask = null;
-        }
-    }
-
-    /**
-     * Dismiss any showing dialogs that we manually manage.
-     */
-    private void dismissDialogs() {
-        Log.e(t, "Dismiss dialogs");
-        if (mAlertDialog != null && mAlertDialog.isShowing()) {
-            mAlertDialog.dismiss();
-        }
-    }
-
-    @Override
-    protected void onPause() {
-        FormController formController = Collect.getInstance()
-                .getFormController();
-        dismissDialogs();
-        // make sure we're not already saving to disk. if we are, currentPrompt
-        // is getting constantly updated
-        if (mSaveToDiskTask == null
-                || mSaveToDiskTask.getStatus() == AsyncTask.Status.FINISHED) {
-            if (mCurrentView != null && formController != null
-                    && formController.currentPromptIsQuestion()) {
-                saveAnswersForCurrentScreen(DO_NOT_EVALUATE_CONSTRAINTS);
-            }
-        }
-        if (mCurrentView != null && mCurrentView instanceof ODKView) {
-            // stop audio if it's playing
-            ((ODKView) mCurrentView).stopAudio();
-        }
-
-
-        super.onPause();
-    }
-
-    @Override
-    protected void onResume() {
-        super.onResume();
-
-        if (mErrorMessage != null) {
-            if (mAlertDialog != null && !mAlertDialog.isShowing()) {
-                createErrorDialog(mErrorMessage, EXIT);
-            } else {
-                return;
-            }
-        }
-
-        FormController formController = Collect.getInstance().getFormController();
-        Collect.getInstance().getActivityLogger().open();
-
-        if (mFormLoaderTask != null) {
-            mFormLoaderTask.setFormLoaderListener(this);
-            if (formController == null
-                    && mFormLoaderTask.getStatus() == AsyncTask.Status.FINISHED) {
-                FormController fec = mFormLoaderTask.getFormController();
-                if (fec != null) {
-                    loadingComplete(mFormLoaderTask);
-                } else {
-                    dismissDialog(PROGRESS_DIALOG);
-                    FormLoaderTask t = mFormLoaderTask;
-                    mFormLoaderTask = null;
-                    t.cancel(true);
-                    t.destroy();
-                    // there is no formController -- fire MainMenu activity?
-                    startActivity(new Intent(this, MainMenuActivity.class));
-                }
-            }
-        } else {
-            if (formController == null) {
-                // there is no formController -- fire MainMenu activity?
-                startActivity(new Intent(this, MainMenuActivity.class));
-                return;
-            } else {
-                refreshCurrentView();
-            }
-        }
-
-        if (mSaveToDiskTask != null) {
-            mSaveToDiskTask.setFormSavedListener(this);
-        }
-
-        // only check the buttons if it's enabled in preferences
-        SharedPreferences sharedPreferences = PreferenceManager
-                .getDefaultSharedPreferences(this);
-        String navigation = sharedPreferences.getString(
-                PreferencesActivity.KEY_NAVIGATION,
-                PreferencesActivity.KEY_NAVIGATION);
-        Boolean showButtons = false;
-        if (navigation.contains(PreferencesActivity.NAVIGATION_BUTTONS)) {
-            showButtons = true;
-        }
-
-        if (showButtons) {
-            mBackButton.setVisibility(View.VISIBLE);
-            mNextButton.setVisibility(View.VISIBLE);
-        } else {
-            mBackButton.setVisibility(View.GONE);
-            mNextButton.setVisibility(View.GONE);
-        }
-    }
-
-    @Override
-    public boolean onKeyDown(int keyCode, KeyEvent event) {
-        switch (keyCode) {
-            case KeyEvent.KEYCODE_BACK:
-                Collect.getInstance().getActivityLogger()
-                        .logInstanceAction(this, "onKeyDown.KEYCODE_BACK", "quit");
-                createQuitDialog();
-                return true;
-            case KeyEvent.KEYCODE_DPAD_RIGHT:
-                if (event.isAltPressed() && !mBeenSwiped) {
-                    mBeenSwiped = true;
-                    Collect.getInstance()
-                            .getActivityLogger()
-                            .logInstanceAction(this,
-                                    "onKeyDown.KEYCODE_DPAD_RIGHT", "showNext");
-                    showNextView();
-                    return true;
-                }
-                break;
-            case KeyEvent.KEYCODE_DPAD_LEFT:
-                if (event.isAltPressed() && !mBeenSwiped) {
-                    mBeenSwiped = true;
-                    Collect.getInstance()
-                            .getActivityLogger()
-                            .logInstanceAction(this, "onKeyDown.KEYCODE_DPAD_LEFT",
-                                    "showPrevious");
-                    showPreviousView();
-                    return true;
-                }
-                break;
-        }
-        return super.onKeyDown(keyCode, event);
-    }
-
-    @Override
-    protected void onDestroy() {
-        if (mFormLoaderTask != null) {
-            mFormLoaderTask.setFormLoaderListener(null);
-            // We have to call cancel to terminate the thread, otherwise it
-            // lives on and retains the FEC in memory.
-            // but only if it's done, otherwise the thread never returns
-            if (mFormLoaderTask.getStatus() == AsyncTask.Status.FINISHED) {
-                FormLoaderTask t = mFormLoaderTask;
-                mFormLoaderTask = null;
-                t.cancel(true);
-                t.destroy();
-            }
-        }
-        if (mSaveToDiskTask != null) {
-            mSaveToDiskTask.setFormSavedListener(null);
-            // We have to call cancel to terminate the thread, otherwise it
-            // lives on and retains the FEC in memory.
-            if (mSaveToDiskTask.getStatus() == AsyncTask.Status.FINISHED) {
-                mSaveToDiskTask.cancel(true);
-                mSaveToDiskTask = null;
-            }
-        }
-
-        super.onDestroy();
-
-    }
-
-    private int mAnimationCompletionSet = 0;
-
-    private void afterAllAnimations() {
-        Log.i(t, "afterAllAnimations");
-        if (mStaleView != null) {
-            if (mStaleView instanceof ODKView) {
-                // http://code.google.com/p/android/issues/detail?id=8488
-                ((ODKView) mStaleView).recycleDrawables();
-            }
-            mStaleView = null;
-        }
-
-        if (mCurrentView != null && mCurrentView instanceof ODKView) {
-            ((ODKView) mCurrentView).setFocus(this);
-        }
-        mBeenSwiped = false;
-    }
-
-    @Override
-    public void onAnimationEnd(Animation animation) {
-        Log.i(t, "onAnimationEnd "
-                + ((animation == mInAnimation) ? "in"
-                : ((animation == mOutAnimation) ? "out" : "other")));
-        if (mInAnimation == animation) {
-            mAnimationCompletionSet |= 1;
-        } else if (mOutAnimation == animation) {
-            mAnimationCompletionSet |= 2;
-        } else {
-            Log.e(t, "Unexpected animation");
-        }
-
-        if (mAnimationCompletionSet == 3) {
-            this.afterAllAnimations();
-        }
-    }
-
-    @Override
-    public void onAnimationRepeat(Animation animation) {
-        // Added by AnimationListener interface.
-        Log.i(t, "onAnimationRepeat "
-                + ((animation == mInAnimation) ? "in"
-                : ((animation == mOutAnimation) ? "out" : "other")));
-    }
-
-    @Override
-    public void onAnimationStart(Animation animation) {
-        // Added by AnimationListener interface.
-        Log.i(t, "onAnimationStart "
-                + ((animation == mInAnimation) ? "in"
-                : ((animation == mOutAnimation) ? "out" : "other")));
-    }
-
-    /**
-     * loadingComplete() is called by FormLoaderTask once it has finished
-     * loading a form.
-     */
-    @Override
-    public void loadingComplete(FormLoaderTask task) {
-        dismissDialog(PROGRESS_DIALOG);
-
-        FormController formController = task.getFormController();
-        boolean pendingActivityResult = task.hasPendingActivityResult();
-        boolean hasUsedSavepoint = task.hasUsedSavepoint();
-        int requestCode = task.getRequestCode(); // these are bogus if
-        // pendingActivityResult is
-        // false
-        int resultCode = task.getResultCode();
-        Intent intent = task.getIntent();
-
-        mFormLoaderTask.setFormLoaderListener(null);
-        FormLoaderTask t = mFormLoaderTask;
-        mFormLoaderTask = null;
-        t.cancel(true);
-        t.destroy();
-        Collect.getInstance().setFormController(formController);
-        CompatibilityUtils.invalidateOptionsMenu(this);
-
-        Collect.getInstance().setExternalDataManager(task.getExternalDataManager());
-
-        // Set the language if one has already been set in the past
-        String[] languageTest = formController.getLanguages();
-        if (languageTest != null) {
-            String defaultLanguage = formController.getLanguage();
-            String newLanguage = "";
-            String selection = FormsColumns.FORM_FILE_PATH + "=?";
-            String selectArgs[] = {mFormPath};
-            Cursor c = null;
-            try {
-                c = getContentResolver().query(FormsColumns.CONTENT_URI, null,
-                        selection, selectArgs, null);
-                if (c.getCount() == 1) {
-                    c.moveToFirst();
-                    newLanguage = c.getString(c
-                            .getColumnIndex(FormsColumns.LANGUAGE));
-                }
-            } finally {
-                if (c != null) {
-                    c.close();
-                }
-            }
-
-            // if somehow we end up with a bad language, set it to the default
-            try {
-                formController.setLanguage(newLanguage);
-            } catch (Exception e) {
-                formController.setLanguage(defaultLanguage);
-            }
-        }
-
-        if (pendingActivityResult) {
-            // set the current view to whatever group we were at...
-            refreshCurrentView();
-            // process the pending activity request...
-            onActivityResult(requestCode, resultCode, intent);
-            return;
-        }
-
-        // it can be a normal flow for a pending activity result to restore from
-        // a savepoint
-        // (the call flow handled by the above if statement). For all other use
-        // cases, the
-        // user should be notified, as it means they wandered off doing other
-        // things then
-        // returned to ODK Collect and chose Edit Saved Form, but that the
-        // savepoint for that
-        // form is newer than the last saved version of their form data.
-        if (hasUsedSavepoint) {
-            runOnUiThread(new Runnable() {
-                @Override
-                public void run() {
-                    Toast.makeText(FormEntryActivity.this,
-                            getString(R.string.savepoint_used),
-                            Toast.LENGTH_LONG).show();
-                }
-            });
-        }
-
-        // Set saved answer path
-        if (formController.getInstancePath() == null) {
-
-            // Create new answer folder.
-            String time = new SimpleDateFormat("yyyy-MM-dd_HH-mm-ss",
-                    Locale.ENGLISH).format(Calendar.getInstance().getTime());
-            String file = mFormPath.substring(mFormPath.lastIndexOf('/') + 1,
-                    mFormPath.lastIndexOf('.'));
-            String path = Collect.INSTANCES_PATH + File.separator + file + "_"
-                    + time;
-            if (FileUtils.createFolder(path)) {
-                formController.setInstancePath(new File(path + File.separator
-                        + file + "_" + time + ".xml"));
-            }
-        } else {
-            Intent reqIntent = getIntent();
-            boolean showFirst = reqIntent.getBooleanExtra("start", false);
-
-            if (!showFirst) {
-                // we've just loaded a saved form, so start in the hierarchy
-                // view
-                Intent i = new Intent(this, FormHierarchyActivity.class);
-                startActivity(i);
-                return; // so we don't show the intro screen before jumping to
-                // the hierarchy
-            }
-        }
-
-        refreshCurrentView();
-    }
-
-    /**
-     * called by the FormLoaderTask if something goes wrong.
-     */
-    @Override
-    public void loadingError(String errorMsg) {
-        dismissDialog(PROGRESS_DIALOG);
-        if (errorMsg != null) {
-            createErrorDialog(errorMsg, EXIT);
-        } else {
-            createErrorDialog(getString(R.string.parse_error), EXIT);
-        }
-    }
-
-    /**
-     * Called by SavetoDiskTask if everything saves correctly.
-     */
-    @Override
-    public void savingComplete(SaveResult saveResult) {
-        dismissDialog(SAVING_DIALOG);
-
-        int saveStatus = saveResult.getSaveResult();
-        switch (saveStatus) {
-            case SaveToDiskTask.SAVED:
-                Toast.makeText(this, getString(R.string.data_saved_ok),
-                        Toast.LENGTH_SHORT).show();
-                sendSavedBroadcast();
-                break;
-            case SaveToDiskTask.SAVED_AND_EXIT:
-                Toast.makeText(this, getString(R.string.data_saved_ok),
-                        Toast.LENGTH_SHORT).show();
-                sendSavedBroadcast();
-                finishReturnInstance();
-                break;
-            case SaveToDiskTask.SAVE_ERROR:
-                String message;
-                if (saveResult.getSaveErrorMessage() != null) {
-                    message = getString(R.string.data_saved_error) + ": "
-                            + saveResult.getSaveErrorMessage();
-                } else {
-                    message = getString(R.string.data_saved_error);
-                }
-                Toast.makeText(this, message,
-                        Toast.LENGTH_LONG).show();
-                break;
-            case FormEntryController.ANSWER_CONSTRAINT_VIOLATED:
-            case FormEntryController.ANSWER_REQUIRED_BUT_EMPTY:
-                refreshCurrentView();
-
-                // get constraint behavior preference value with appropriate default
-                String constraint_behavior = PreferenceManager.getDefaultSharedPreferences(this)
-                        .getString(PreferencesActivity.KEY_CONSTRAINT_BEHAVIOR,
-                                PreferencesActivity.CONSTRAINT_BEHAVIOR_DEFAULT);
-
-                // an answer constraint was violated, so we need to display the proper toast(s)
-                // if constraint behavior is on_swipe, this will happen if we do a 'swipe' to the
-                // next question
-                if (constraint_behavior.equals(PreferencesActivity.CONSTRAINT_BEHAVIOR_ON_SWIPE)) {
-                    next();
-                }
-                // otherwise, we can get the proper toast(s) by saving with constraint check
-                else {
-                    saveAnswersForCurrentScreen(EVALUATE_CONSTRAINTS);
-                }
-
-                break;
-        }
-    }
-
-    @Override
-    public void onProgressStep(String stepMessage) {
-        this.stepMessage = stepMessage;
-        if (mProgressDialog != null) {
-            mProgressDialog.setMessage(getString(R.string.please_wait) + "\n\n" + stepMessage);
-        }
-    }
-
-    /**
-     * Attempts to save an answer to the specified index.
-     *
-     * @return status as determined in FormEntryController
-     */
-    public int saveAnswer(IAnswerData answer, FormIndex index,
-            boolean evaluateConstraints) throws JavaRosaException {
-        FormController formController = Collect.getInstance()
-                .getFormController();
-        if (evaluateConstraints) {
-            return formController.answerQuestion(index, answer);
-        } else {
-            formController.saveAnswer(index, answer);
-            return FormEntryController.ANSWER_OK;
-        }
-    }
-
-    /**
-     * Checks the database to determine if the current instance being edited has
-     * already been 'marked completed'. A form can be 'unmarked' complete and
-     * then resaved.
-     *
-     * @return true if form has been marked completed, false otherwise.
-     */
-    private boolean isInstanceComplete(boolean end) {
-        FormController formController = Collect.getInstance()
-                .getFormController();
-        // default to false if we're mid form
-        boolean complete = false;
-
-        // if we're at the end of the form, then check the preferences
-        if (end) {
-            // First get the value from the preferences
-            SharedPreferences sharedPreferences = PreferenceManager
-                    .getDefaultSharedPreferences(this);
-            complete = sharedPreferences.getBoolean(
-                    PreferencesActivity.KEY_COMPLETED_DEFAULT, true);
-        }
-
-        // Then see if we've already marked this form as complete before
-        String selection = InstanceColumns.INSTANCE_FILE_PATH + "=?";
-        String[] selectionArgs = {formController.getInstancePath()
-                .getAbsolutePath()};
-        Cursor c = null;
-        try {
-            c = getContentResolver().query(InstanceColumns.CONTENT_URI, null,
-                    selection, selectionArgs, null);
-            if (c != null && c.getCount() > 0) {
-                c.moveToFirst();
-                String status = c.getString(c
-                        .getColumnIndex(InstanceColumns.STATUS));
-                if (InstanceProviderAPI.STATUS_COMPLETE.compareTo(status) == 0) {
-                    complete = true;
-                }
-            }
-        } finally {
-            if (c != null) {
-                c.close();
-            }
-        }
-        return complete;
-    }
-
-    public void next() {
-        if (!mBeenSwiped) {
-            mBeenSwiped = true;
-            showNextView();
-        }
-    }
-
-    /**
-     * Returns the instance that was just filled out to the calling activity, if
-     * requested.
-     */
-    private void finishReturnInstance() {
-        FormController formController = Collect.getInstance()
-                .getFormController();
-        String action = getIntent().getAction();
-        if (Intent.ACTION_PICK.equals(action)
-                || Intent.ACTION_EDIT.equals(action)) {
-            // caller is waiting on a picked form
-            String selection = InstanceColumns.INSTANCE_FILE_PATH + "=?";
-            String[] selectionArgs = {formController.getInstancePath()
-                    .getAbsolutePath()};
-            Cursor c = null;
-            try {
-                c = getContentResolver().query(InstanceColumns.CONTENT_URI,
-                        null, selection, selectionArgs, null);
-                if (c.getCount() > 0) {
-                    // should only be one...
-                    c.moveToFirst();
-                    String id = c.getString(c
-                            .getColumnIndex(InstanceColumns._ID));
-                    Uri instance = Uri.withAppendedPath(
-                            InstanceColumns.CONTENT_URI, id);
-                    setResult(RESULT_OK, new Intent().setData(instance));
-                }
-            } finally {
-                if (c != null) {
-                    c.close();
-                }
-            }
-        }
-        finish();
-    }
-
-    @Override
-    public boolean onDown(MotionEvent e) {
-        return false;
-    }
-
-    @Override
-    public boolean onFling(MotionEvent e1, MotionEvent e2, float velocityX,
-            float velocityY) {
-        // only check the swipe if it's enabled in preferences
-        SharedPreferences sharedPreferences = PreferenceManager
-                .getDefaultSharedPreferences(this);
-        String navigation = sharedPreferences.getString(
-                PreferencesActivity.KEY_NAVIGATION,
-                PreferencesActivity.NAVIGATION_SWIPE);
-        Boolean doSwipe = false;
-        if (navigation.contains(PreferencesActivity.NAVIGATION_SWIPE)) {
-            doSwipe = true;
-        }
-        if (doSwipe) {
-            // Looks for user swipes. If the user has swiped, move to the
-            // appropriate screen.
-
-            // for all screens a swipe is left/right of at least
-            // .25" and up/down of less than .25"
-            // OR left/right of > .5"
-            DisplayMetrics dm = new DisplayMetrics();
-            getWindowManager().getDefaultDisplay().getMetrics(dm);
-            int xPixelLimit = (int) (dm.xdpi * .25);
-            int yPixelLimit = (int) (dm.ydpi * .25);
-
-            if (mCurrentView != null && mCurrentView instanceof ODKView) {
-                if (((ODKView) mCurrentView).suppressFlingGesture(e1, e2,
-                        velocityX, velocityY)) {
-                    return false;
-                }
-            }
-
-            if (mBeenSwiped) {
-                return false;
-            }
-
-            if ((Math.abs(e1.getX() - e2.getX()) > xPixelLimit && Math.abs(e1
-                    .getY() - e2.getY()) < yPixelLimit)
-                    || Math.abs(e1.getX() - e2.getX()) > xPixelLimit * 2) {
-                mBeenSwiped = true;
-                if (velocityX > 0) {
-                    if (e1.getX() > e2.getX()) {
-                        Log.e(t,
-                                "showNextView VelocityX is bogus! " + e1.getX()
-                                        + " > " + e2.getX());
-                        Collect.getInstance().getActivityLogger()
-                                .logInstanceAction(this, "onFling", "showNext");
-                        showNextView();
-                    } else {
-                        Collect.getInstance()
-                                .getActivityLogger()
-                                .logInstanceAction(this, "onFling",
-                                        "showPrevious");
-                        showPreviousView();
-                    }
-                } else {
-                    if (e1.getX() < e2.getX()) {
-                        Log.e(t,
-                                "showPreviousView VelocityX is bogus! "
-                                        + e1.getX() + " < " + e2.getX());
-                        Collect.getInstance()
-                                .getActivityLogger()
-                                .logInstanceAction(this, "onFling",
-                                        "showPrevious");
-                        showPreviousView();
-                    } else {
-                        Collect.getInstance().getActivityLogger()
-                                .logInstanceAction(this, "onFling", "showNext");
-                        showNextView();
-                    }
-                }
-                return true;
-            }
-        }
-
-        return false;
-    }
-
-    @Override
-    public void onLongPress(MotionEvent e) {
-    }
-
-    @Override
-    public boolean onScroll(MotionEvent e1, MotionEvent e2, float distanceX,
-            float distanceY) {
-        // The onFling() captures the 'up' event so our view thinks it gets long
-        // pressed.
-        // We don't wnat that, so cancel it.
-        if (mCurrentView != null) {
-            mCurrentView.cancelLongPress();
-        }
-        return false;
-    }
-
-    @Override
-    public void onShowPress(MotionEvent e) {
-    }
-
-    @Override
-    public boolean onSingleTapUp(MotionEvent e) {
-        return false;
-    }
-
-    @Override
-    public void advance() {
-        next();
-    }
-
-    @Override
-    protected void onStart() {
-        super.onStart();
-        Collect.getInstance().getActivityLogger().logOnStart(this);
-    }
-
-    @Override
-    protected void onStop() {
-        Collect.getInstance().getActivityLogger().logOnStop(this);
-        super.onStop();
-    }
-
-    private void sendSavedBroadcast() {
-        Intent i = new Intent();
-        i.setAction("org.odk.collect.android.FormSaved");
-        this.sendBroadcast(i);
-    }
-
-    @Override
-    public void onSavePointError(String errorMessage) {
-        if (errorMessage != null && errorMessage.trim().length() > 0) {
-            Toast.makeText(this, getString(R.string.save_point_error, errorMessage),
-                    Toast.LENGTH_LONG).show();
-        }
-    }
-
-    /**
-     * Used whenever we need to show empty view and be able to recognize it from the code
-     */
-    class EmptyView extends View {
-
-        public EmptyView(Context context) {
-            super(context);
-        }
-    }
+							.getActivityLogger()
+							.logInstanceAction(this, "onKeyDown.KEYCODE_DPAD_LEFT",
+									"showPrevious");
+					showPreviousView();
+					return true;
+				}
+				break;
+		}
+		return super.onKeyDown(keyCode, event);
+	}
+
+	@Override
+	protected void onDestroy() {
+		if (mFormLoaderTask != null) {
+			mFormLoaderTask.setFormLoaderListener(null);
+			// We have to call cancel to terminate the thread, otherwise it
+			// lives on and retains the FEC in memory.
+			// but only if it's done, otherwise the thread never returns
+			if (mFormLoaderTask.getStatus() == AsyncTask.Status.FINISHED) {
+				FormLoaderTask t = mFormLoaderTask;
+				mFormLoaderTask = null;
+				t.cancel(true);
+				t.destroy();
+			}
+		}
+		if (mSaveToDiskTask != null) {
+			mSaveToDiskTask.setFormSavedListener(null);
+			// We have to call cancel to terminate the thread, otherwise it
+			// lives on and retains the FEC in memory.
+			if (mSaveToDiskTask.getStatus() == AsyncTask.Status.FINISHED) {
+				mSaveToDiskTask.cancel(true);
+				mSaveToDiskTask = null;
+			}
+		}
+
+		super.onDestroy();
+
+	}
+
+	private int mAnimationCompletionSet = 0;
+
+	private void afterAllAnimations() {
+		Log.i(t, "afterAllAnimations");
+		if (mStaleView != null) {
+			if (mStaleView instanceof ODKView) {
+				// http://code.google.com/p/android/issues/detail?id=8488
+				((ODKView) mStaleView).recycleDrawables();
+			}
+			mStaleView = null;
+		}
+
+		if (mCurrentView != null && mCurrentView instanceof ODKView) {
+			((ODKView) mCurrentView).setFocus(this);
+		}
+		mBeenSwiped = false;
+	}
+
+	@Override
+	public void onAnimationEnd(Animation animation) {
+		Log.i(t, "onAnimationEnd "
+				+ ((animation == mInAnimation) ? "in"
+				: ((animation == mOutAnimation) ? "out" : "other")));
+		if (mInAnimation == animation) {
+			mAnimationCompletionSet |= 1;
+		} else if (mOutAnimation == animation) {
+			mAnimationCompletionSet |= 2;
+		} else {
+			Log.e(t, "Unexpected animation");
+		}
+
+		if (mAnimationCompletionSet == 3) {
+			this.afterAllAnimations();
+		}
+	}
+
+	@Override
+	public void onAnimationRepeat(Animation animation) {
+		// Added by AnimationListener interface.
+		Log.i(t, "onAnimationRepeat "
+				+ ((animation == mInAnimation) ? "in"
+				: ((animation == mOutAnimation) ? "out" : "other")));
+	}
+
+	@Override
+	public void onAnimationStart(Animation animation) {
+		// Added by AnimationListener interface.
+		Log.i(t, "onAnimationStart "
+				+ ((animation == mInAnimation) ? "in"
+				: ((animation == mOutAnimation) ? "out" : "other")));
+	}
+
+	/**
+	 * loadingComplete() is called by FormLoaderTask once it has finished
+	 * loading a form.
+	 */
+	@Override
+	public void loadingComplete(FormLoaderTask task) {
+		dismissDialog(PROGRESS_DIALOG);
+
+		FormController formController = task.getFormController();
+		boolean pendingActivityResult = task.hasPendingActivityResult();
+		boolean hasUsedSavepoint = task.hasUsedSavepoint();
+		int requestCode = task.getRequestCode(); // these are bogus if
+		// pendingActivityResult is
+		// false
+		int resultCode = task.getResultCode();
+		Intent intent = task.getIntent();
+
+		mFormLoaderTask.setFormLoaderListener(null);
+		FormLoaderTask t = mFormLoaderTask;
+		mFormLoaderTask = null;
+		t.cancel(true);
+		t.destroy();
+		Collect.getInstance().setFormController(formController);
+		CompatibilityUtils.invalidateOptionsMenu(this);
+
+		Collect.getInstance().setExternalDataManager(task.getExternalDataManager());
+
+		// Set the language if one has already been set in the past
+		String[] languageTest = formController.getLanguages();
+		if (languageTest != null) {
+			String defaultLanguage = formController.getLanguage();
+			String newLanguage = "";
+			String selection = FormsColumns.FORM_FILE_PATH + "=?";
+			String selectArgs[] = {mFormPath};
+			Cursor c = null;
+			try {
+				c = getContentResolver().query(FormsColumns.CONTENT_URI, null,
+						selection, selectArgs, null);
+				if (c.getCount() == 1) {
+					c.moveToFirst();
+					newLanguage = c.getString(c
+							.getColumnIndex(FormsColumns.LANGUAGE));
+				}
+			} finally {
+				if (c != null) {
+					c.close();
+				}
+			}
+
+			// if somehow we end up with a bad language, set it to the default
+			try {
+				formController.setLanguage(newLanguage);
+			} catch (Exception e) {
+				formController.setLanguage(defaultLanguage);
+			}
+		}
+
+		if (pendingActivityResult) {
+			// set the current view to whatever group we were at...
+			refreshCurrentView();
+			// process the pending activity request...
+			onActivityResult(requestCode, resultCode, intent);
+			return;
+		}
+
+		// it can be a normal flow for a pending activity result to restore from
+		// a savepoint
+		// (the call flow handled by the above if statement). For all other use
+		// cases, the
+		// user should be notified, as it means they wandered off doing other
+		// things then
+		// returned to ODK Collect and chose Edit Saved Form, but that the
+		// savepoint for that
+		// form is newer than the last saved version of their form data.
+		if (hasUsedSavepoint) {
+			runOnUiThread(new Runnable() {
+				@Override
+				public void run() {
+					Toast.makeText(FormEntryActivity.this,
+							getString(R.string.savepoint_used),
+							Toast.LENGTH_LONG).show();
+				}
+			});
+		}
+
+		// Set saved answer path
+		if (formController.getInstancePath() == null) {
+
+			// Create new answer folder.
+			String time = new SimpleDateFormat("yyyy-MM-dd_HH-mm-ss",
+					Locale.ENGLISH).format(Calendar.getInstance().getTime());
+			String file = mFormPath.substring(mFormPath.lastIndexOf('/') + 1,
+					mFormPath.lastIndexOf('.'));
+			String path = Collect.INSTANCES_PATH + File.separator + file + "_"
+					+ time;
+			if (FileUtils.createFolder(path)) {
+				formController.setInstancePath(new File(path + File.separator
+						+ file + "_" + time + ".xml"));
+			}
+		} else {
+			Intent reqIntent = getIntent();
+			boolean showFirst = reqIntent.getBooleanExtra("start", false);
+
+			if (!showFirst) {
+				// we've just loaded a saved form, so start in the hierarchy
+				// view
+				Intent i = new Intent(this, FormHierarchyActivity.class);
+				startActivity(i);
+				return; // so we don't show the intro screen before jumping to
+				// the hierarchy
+			}
+		}
+
+		refreshCurrentView();
+	}
+
+	/**
+	 * called by the FormLoaderTask if something goes wrong.
+	 */
+	@Override
+	public void loadingError(String errorMsg) {
+		dismissDialog(PROGRESS_DIALOG);
+		if (errorMsg != null) {
+			createErrorDialog(errorMsg, EXIT);
+		} else {
+			createErrorDialog(getString(R.string.parse_error), EXIT);
+		}
+	}
+
+	/**
+	 * Called by SavetoDiskTask if everything saves correctly.
+	 */
+	@Override
+	public void savingComplete(SaveResult saveResult) {
+		dismissDialog(SAVING_DIALOG);
+
+		int saveStatus = saveResult.getSaveResult();
+		switch (saveStatus) {
+			case SaveToDiskTask.SAVED:
+				Toast.makeText(this, getString(R.string.data_saved_ok),
+						Toast.LENGTH_SHORT).show();
+				sendSavedBroadcast();
+				break;
+			case SaveToDiskTask.SAVED_AND_EXIT:
+				Toast.makeText(this, getString(R.string.data_saved_ok),
+						Toast.LENGTH_SHORT).show();
+				sendSavedBroadcast();
+				finishReturnInstance();
+				break;
+			case SaveToDiskTask.SAVE_ERROR:
+				String message;
+				if (saveResult.getSaveErrorMessage() != null) {
+					message = getString(R.string.data_saved_error) + ": "
+							+ saveResult.getSaveErrorMessage();
+				} else {
+					message = getString(R.string.data_saved_error);
+				}
+				Toast.makeText(this, message,
+						Toast.LENGTH_LONG).show();
+				break;
+			case FormEntryController.ANSWER_CONSTRAINT_VIOLATED:
+			case FormEntryController.ANSWER_REQUIRED_BUT_EMPTY:
+				refreshCurrentView();
+
+				// get constraint behavior preference value with appropriate default
+				String constraint_behavior = PreferenceManager.getDefaultSharedPreferences(this)
+						.getString(PreferencesActivity.KEY_CONSTRAINT_BEHAVIOR,
+								PreferencesActivity.CONSTRAINT_BEHAVIOR_DEFAULT);
+
+				// an answer constraint was violated, so we need to display the proper toast(s)
+				// if constraint behavior is on_swipe, this will happen if we do a 'swipe' to the
+				// next question
+				if (constraint_behavior.equals(PreferencesActivity.CONSTRAINT_BEHAVIOR_ON_SWIPE)) {
+					next();
+				}
+				// otherwise, we can get the proper toast(s) by saving with constraint check
+				else {
+					saveAnswersForCurrentScreen(EVALUATE_CONSTRAINTS);
+				}
+
+				break;
+		}
+	}
+
+	@Override
+	public void onProgressStep(String stepMessage) {
+		this.stepMessage = stepMessage;
+		if (mProgressDialog != null) {
+			mProgressDialog.setMessage(getString(R.string.please_wait) + "\n\n" + stepMessage);
+		}
+	}
+
+	/**
+	 * Attempts to save an answer to the specified index.
+	 *
+	 * @return status as determined in FormEntryController
+	 */
+	public int saveAnswer(IAnswerData answer, FormIndex index,
+						  boolean evaluateConstraints) throws JavaRosaException {
+		FormController formController = Collect.getInstance()
+				.getFormController();
+		if (evaluateConstraints) {
+			return formController.answerQuestion(index, answer);
+		} else {
+			formController.saveAnswer(index, answer);
+			return FormEntryController.ANSWER_OK;
+		}
+	}
+
+	/**
+	 * Checks the database to determine if the current instance being edited has
+	 * already been 'marked completed'. A form can be 'unmarked' complete and
+	 * then resaved.
+	 *
+	 * @return true if form has been marked completed, false otherwise.
+	 */
+	private boolean isInstanceComplete(boolean end) {
+		FormController formController = Collect.getInstance()
+				.getFormController();
+		// default to false if we're mid form
+		boolean complete = false;
+
+		// if we're at the end of the form, then check the preferences
+		if (end) {
+			// First get the value from the preferences
+			SharedPreferences sharedPreferences = PreferenceManager
+					.getDefaultSharedPreferences(this);
+			complete = sharedPreferences.getBoolean(
+					PreferencesActivity.KEY_COMPLETED_DEFAULT, true);
+		}
+
+		// Then see if we've already marked this form as complete before
+		String selection = InstanceColumns.INSTANCE_FILE_PATH + "=?";
+		String[] selectionArgs = {formController.getInstancePath()
+				.getAbsolutePath()};
+		Cursor c = null;
+		try {
+			c = getContentResolver().query(InstanceColumns.CONTENT_URI, null,
+					selection, selectionArgs, null);
+			if (c != null && c.getCount() > 0) {
+				c.moveToFirst();
+				String status = c.getString(c
+						.getColumnIndex(InstanceColumns.STATUS));
+				if (InstanceProviderAPI.STATUS_COMPLETE.compareTo(status) == 0) {
+					complete = true;
+				}
+			}
+		} finally {
+			if (c != null) {
+				c.close();
+			}
+		}
+		return complete;
+	}
+
+	public void next() {
+		if (!mBeenSwiped) {
+			mBeenSwiped = true;
+			showNextView();
+		}
+	}
+
+	/**
+	 * Returns the instance that was just filled out to the calling activity, if
+	 * requested.
+	 */
+	private void finishReturnInstance() {
+		FormController formController = Collect.getInstance()
+				.getFormController();
+		String action = getIntent().getAction();
+		if (Intent.ACTION_PICK.equals(action)
+				|| Intent.ACTION_EDIT.equals(action)) {
+			// caller is waiting on a picked form
+			String selection = InstanceColumns.INSTANCE_FILE_PATH + "=?";
+			String[] selectionArgs = {formController.getInstancePath()
+					.getAbsolutePath()};
+			Cursor c = null;
+			try {
+				c = getContentResolver().query(InstanceColumns.CONTENT_URI,
+						null, selection, selectionArgs, null);
+				if (c.getCount() > 0) {
+					// should only be one...
+					c.moveToFirst();
+					String id = c.getString(c
+							.getColumnIndex(InstanceColumns._ID));
+					Uri instance = Uri.withAppendedPath(
+							InstanceColumns.CONTENT_URI, id);
+					setResult(RESULT_OK, new Intent().setData(instance));
+				}
+			} finally {
+				if (c != null) {
+					c.close();
+				}
+			}
+		}
+		finish();
+	}
+
+	@Override
+	public boolean onDown(MotionEvent e) {
+		return false;
+	}
+
+	@Override
+	public boolean onFling(MotionEvent e1, MotionEvent e2, float velocityX,
+						   float velocityY) {
+		// only check the swipe if it's enabled in preferences
+		SharedPreferences sharedPreferences = PreferenceManager
+				.getDefaultSharedPreferences(this);
+		String navigation = sharedPreferences.getString(
+				PreferencesActivity.KEY_NAVIGATION,
+				PreferencesActivity.NAVIGATION_SWIPE);
+		Boolean doSwipe = false;
+		if (navigation.contains(PreferencesActivity.NAVIGATION_SWIPE)) {
+			doSwipe = true;
+		}
+		if (doSwipe) {
+			// Looks for user swipes. If the user has swiped, move to the
+			// appropriate screen.
+
+			// for all screens a swipe is left/right of at least
+			// .25" and up/down of less than .25"
+			// OR left/right of > .5"
+			DisplayMetrics dm = new DisplayMetrics();
+			getWindowManager().getDefaultDisplay().getMetrics(dm);
+			int xPixelLimit = (int) (dm.xdpi * .25);
+			int yPixelLimit = (int) (dm.ydpi * .25);
+
+			if (mCurrentView != null && mCurrentView instanceof ODKView) {
+				if (((ODKView) mCurrentView).suppressFlingGesture(e1, e2,
+						velocityX, velocityY)) {
+					return false;
+				}
+			}
+
+			if (mBeenSwiped) {
+				return false;
+			}
+
+			if ((Math.abs(e1.getX() - e2.getX()) > xPixelLimit && Math.abs(e1
+					.getY() - e2.getY()) < yPixelLimit)
+					|| Math.abs(e1.getX() - e2.getX()) > xPixelLimit * 2) {
+				mBeenSwiped = true;
+				if (velocityX > 0) {
+					if (e1.getX() > e2.getX()) {
+						Log.e(t,
+								"showNextView VelocityX is bogus! " + e1.getX()
+										+ " > " + e2.getX());
+						Collect.getInstance().getActivityLogger()
+								.logInstanceAction(this, "onFling", "showNext");
+						showNextView();
+					} else {
+						Collect.getInstance()
+								.getActivityLogger()
+								.logInstanceAction(this, "onFling",
+										"showPrevious");
+						showPreviousView();
+					}
+				} else {
+					if (e1.getX() < e2.getX()) {
+						Log.e(t,
+								"showPreviousView VelocityX is bogus! "
+										+ e1.getX() + " < " + e2.getX());
+						Collect.getInstance()
+								.getActivityLogger()
+								.logInstanceAction(this, "onFling",
+										"showPrevious");
+						showPreviousView();
+					} else {
+						Collect.getInstance().getActivityLogger()
+								.logInstanceAction(this, "onFling", "showNext");
+						showNextView();
+					}
+				}
+				return true;
+			}
+		}
+
+		return false;
+	}
+
+	@Override
+	public void onLongPress(MotionEvent e) {
+	}
+
+	@Override
+	public boolean onScroll(MotionEvent e1, MotionEvent e2, float distanceX,
+							float distanceY) {
+		// The onFling() captures the 'up' event so our view thinks it gets long
+		// pressed.
+		// We don't wnat that, so cancel it.
+		if (mCurrentView != null) {
+			mCurrentView.cancelLongPress();
+		}
+		return false;
+	}
+
+	@Override
+	public void onShowPress(MotionEvent e) {
+	}
+
+	@Override
+	public boolean onSingleTapUp(MotionEvent e) {
+		return false;
+	}
+
+	@Override
+	public void advance() {
+		next();
+	}
+
+	@Override
+	protected void onStart() {
+		super.onStart();
+		Collect.getInstance().getActivityLogger().logOnStart(this);
+	}
+
+	@Override
+	protected void onStop() {
+		Collect.getInstance().getActivityLogger().logOnStop(this);
+		super.onStop();
+	}
+
+	private void sendSavedBroadcast() {
+		Intent i = new Intent();
+		i.setAction("org.odk.collect.android.FormSaved");
+		this.sendBroadcast(i);
+	}
+
+	@Override
+	public void onSavePointError(String errorMessage) {
+		if (errorMessage != null && errorMessage.trim().length() > 0) {
+			Toast.makeText(this, getString(R.string.save_point_error, errorMessage),
+					Toast.LENGTH_LONG).show();
+		}
+	}
+
+	/**
+	 * Used whenever we need to show empty view and be able to recognize it from the code
+	 */
+	class EmptyView extends View {
+
+		public EmptyView(Context context) {
+			super(context);
+		}
+	}
 }