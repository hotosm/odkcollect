/*
 * Copyright (C) 2016 GeoODK
 *
 * Licensed under the Apache License, Version 2.0 (the "License"); you may not use this file except
 * in compliance with the License. You may obtain a copy of the License at
 *
 * http://www.apache.org/licenses/LICENSE-2.0
 *
 * Unless required by applicable law or agreed to in writing, software distributed under the License
 * is distributed on an "AS IS" BASIS, WITHOUT WARRANTIES OR CONDITIONS OF ANY KIND, either express
 * or implied. See the License for the specific language governing permissions and limitations under
 * the License.
 */

package org.odk.collect.android.activities;

import android.app.AlertDialog;
import android.content.DialogInterface;
import android.content.Intent;
import android.graphics.Color;
import android.location.Location;
import android.os.Bundle;
import android.os.Handler;
import android.provider.Settings;
import android.support.v4.content.ContextCompat;
import android.view.View;
import android.view.Window;
import android.widget.Button;
import android.widget.ImageButton;
import android.widget.TextView;

import com.google.android.gms.location.LocationListener;

import org.odk.collect.android.R;
import org.odk.collect.android.application.Collect;
import org.odk.collect.android.location.client.LocationClient;
import org.odk.collect.android.location.client.LocationClients;
import org.odk.collect.android.spatial.MapHelper;
import org.odk.collect.android.utilities.GeoPointUtils;
import org.odk.collect.android.utilities.ThemeUtils;
import org.odk.collect.android.utilities.ToastUtils;
import org.odk.collect.android.widgets.GeoPointWidget;
import org.osmdroid.events.MapEventsReceiver;
import org.osmdroid.tileprovider.IRegisterReceiver;
import org.osmdroid.util.GeoPoint;
import org.osmdroid.views.MapView;
import org.osmdroid.views.overlay.MapEventsOverlay;
import org.osmdroid.views.overlay.Marker;
import org.osmdroid.views.overlay.mylocation.MyLocationNewOverlay;

import java.text.DecimalFormat;

import timber.log.Timber;

/**
 * Version of the GeoPointMapActivity that uses the new OSMDDroid
 *
 * @author jonnordling@gmail.com
 */
public class GeoPointOsmMapActivity extends CollectAbstractActivity implements LocationListener,
        Marker.OnMarkerDragListener, MapEventsReceiver, IRegisterReceiver,
        LocationClient.LocationClientListener {

    private static final String LOCATION_COUNT = "locationCount";

    //private GoogleMap map;
    private MapView map;

    private Handler handler = new Handler();
    private Marker marker;

    private GeoPoint latLng;

    private TextView locationStatus;

    private LocationClient locationClient;

    private Location location;
    private ImageButton reloadLocationButton;

    private boolean captureLocation;
    private boolean setClear;
    private boolean isDragged;
    private ImageButton showLocationButton;

    private int locationCount = 0;

    private MapHelper helper;

    private AlertDialog zoomDialog;
    private View zoomDialogView;

    private Button zoomPointButton;
    private Button zoomLocationButton;

    public MyLocationNewOverlay myLocationOverlay;

    private boolean readOnly;
    private boolean draggable;
    private boolean intentDraggable;
    private boolean locationFromIntent;
    private int locationCountNum = 0;
    private boolean foundFirstLocation;

    @Override
    protected void onCreate(Bundle savedInstanceState) {
        super.onCreate(savedInstanceState);
        requestWindowFeature(Window.FEATURE_NO_TITLE);

        if (savedInstanceState != null) {
            locationCount = savedInstanceState.getInt(LOCATION_COUNT);
        }

        try {
            setContentView(R.layout.geopoint_osm_layout);
        } catch (NoClassDefFoundError e) {
            ToastUtils.showShortToast(R.string.google_play_services_error_occured);
            finish();
            return;
        }

        map = findViewById(R.id.omap);
        if (helper == null) {
            // For testing:
            helper = new MapHelper(this, map, this);

            map.setMultiTouchControls(true);
            map.setBuiltInZoomControls(true);
            map.setTilesScaledToDpi(true);
        }

        marker = new Marker(map);
<<<<<<< HEAD
        marker.setIcon(ContextCompat.getDrawable(getApplicationContext(), R.drawable.ic_place_black));
=======
        marker.setIcon(ContextCompat.getDrawable(this, R.drawable.ic_place));
>>>>>>> 15d5c87c
        myLocationOverlay = new MyLocationNewOverlay(map);

        handler.postDelayed(new Runnable() {
            public void run() {
                GeoPoint point = new GeoPoint(34.08145, -39.85007);
                map.getController().setZoom(4);
                map.getController().setCenter(point);
            }
        }, 100);

        locationStatus = findViewById(R.id.location_status);
        TextView locationInfo = findViewById(R.id.location_info);

        locationClient = LocationClients.clientForContext(this);
        locationClient.setListener(this);

        ImageButton saveLocationButton = findViewById(R.id.accept_location);
        saveLocationButton.setOnClickListener(new View.OnClickListener() {

            @Override
            public void onClick(View v) {
                Collect.getInstance().getActivityLogger().logInstanceAction(this, "acceptLocation",
                        "OK");
                returnLocation();
            }
        });

        reloadLocationButton = findViewById(R.id.reload_location);
        reloadLocationButton.setEnabled(false);
        reloadLocationButton.setOnClickListener(new View.OnClickListener() {
            @Override
            public void onClick(View v) {
                map.getOverlays().add(marker);
                setClear = false;
                latLng = new GeoPoint(location.getLatitude(), location.getLongitude());
                marker.setPosition(latLng);
                captureLocation = true;
                isDragged = false;
                zoomToPoint();
            }

        });

        // Focuses on marked location
        showLocationButton = findViewById(R.id.show_location);
        showLocationButton.setVisibility(View.VISIBLE);
        showLocationButton.setEnabled(false);
        showLocationButton.setOnClickListener(new View.OnClickListener() {
            @Override
            public void onClick(View v) {
                Collect.getInstance().getActivityLogger()
                        .logInstanceAction(this, "showLocation", "onClick");
                showZoomDialog();
            }
        });

        // not clickable until we have a marker set....
        showLocationButton.setClickable(false);

        // Menu Layer Toggle
        ImageButton layersButton = findViewById(R.id.layer_menu);
        layersButton.setOnClickListener(new View.OnClickListener() {
            @Override
            public void onClick(View v) {
                helper.showLayersDialog(GeoPointOsmMapActivity.this);

            }
        });


        zoomDialogView = getLayoutInflater().inflate(R.layout.geo_zoom_dialog, null);

        zoomLocationButton = zoomDialogView.findViewById(R.id.zoom_location);
        zoomLocationButton.setOnClickListener(new View.OnClickListener() {
            @Override
            public void onClick(View v) {
                zoomToLocation();
                map.invalidate();
                zoomDialog.dismiss();
            }
        });

        zoomPointButton = zoomDialogView.findViewById(R.id.zoom_saved_location);
        zoomPointButton.setOnClickListener(new View.OnClickListener() {

            @Override
            public void onClick(View v) {
                zoomToPoint();
                map.invalidate();
                zoomDialog.dismiss();
            }
        });

        ImageButton clearPointButton = findViewById(R.id.clear);
        clearPointButton.setOnClickListener(new View.OnClickListener() {
            @Override
            public void onClick(View v) {
                map.getOverlays().remove(marker);
                marker.remove(map);
                if (location != null) {
                    reloadLocationButton.setEnabled(true);
                    //locationStatus.setVisibility(View.VISIBLE);
                }
                locationStatus.setVisibility(View.VISIBLE);
                map.getOverlays().remove(marker);
                marker.remove(map);
                setClear = true;
                isDragged = false;
                captureLocation = false;
                draggable = intentDraggable;
                locationFromIntent = false;
                overlayMyLocationLayers();
                map.invalidate();
            }
        });

        Intent intent = getIntent();
        if (intent != null && intent.getExtras() != null) {

            if (intent.hasExtra(GeoPointWidget.DRAGGABLE_ONLY)) {
                draggable = intent.getBooleanExtra(GeoPointWidget.DRAGGABLE_ONLY, false);
                intentDraggable = draggable;
                if (!intentDraggable) {
                    // Not Draggable, set text for Map else leave as placement-map text
                    locationInfo.setText(getString(R.string.geopoint_no_draggable_instruction));
                }
            }

            if (intent.hasExtra(GeoPointWidget.READ_ONLY)) {
                readOnly = intent.getBooleanExtra(GeoPointWidget.READ_ONLY, false);
                if (readOnly) {
                    captureLocation = true;
                    clearPointButton.setEnabled(false);
                }
            }

            if (intent.hasExtra(GeoPointWidget.LOCATION)) {
                double[] location = intent.getDoubleArrayExtra(GeoPointWidget.LOCATION);
                latLng = new GeoPoint(location[0], location[1]);
                reloadLocationButton.setEnabled(false);
                captureLocation = true;
                isDragged = true;
                draggable = false; // If data loaded, must clear first
                locationFromIntent = true;


            }
        }

        if (latLng != null) {
            marker.setPosition(latLng);
            map.getOverlays().add(marker);
            map.invalidate();
            captureLocation = true;
            foundFirstLocation = true;
            zoomToPoint();
        }
    }


    @Override
    protected void onSaveInstanceState(Bundle outState) {
        super.onSaveInstanceState(outState);
        outState.putInt(LOCATION_COUNT, locationCount);
    }

    @Override
    protected void onStart() {
        super.onStart();
        Collect.getInstance().getActivityLogger().logOnStart(this);

        locationClient.start();
    }

    @Override
    protected void onResume() {
        super.onResume();

        if (map != null) {
            helper.setBasemap();
        }

    }

    @Override
    protected void onStop() {
        locationClient.stop();

        Collect.getInstance().getActivityLogger().logOnStop(this);
        super.onStop();
    }


    private void upMyLocationOverlayLayers() {
        showLocationButton.setClickable(marker != null);

        // make sure we have a good location provider before continuing
        locationClient.requestLocationUpdates(this);

        if (!locationClient.isLocationAvailable()) {
            showGPSDisabledAlertToUser();

        } else {
            overlayMyLocationLayers();
        }
    }

    private void overlayMyLocationLayers() {
        map.getOverlays().add(myLocationOverlay);
        if (draggable && !readOnly) {
            if (marker != null) {
                marker.setOnMarkerDragListener(this);
                marker.setDraggable(true);
            }

            MapEventsOverlay overlayEvents = new MapEventsOverlay(this);
            map.getOverlays().add(overlayEvents);
        }

        myLocationOverlay.setEnabled(true);
        myLocationOverlay.enableMyLocation();
    }

    private void zoomToPoint() {
        if (latLng != null) {
            handler.postDelayed(new Runnable() {
                public void run() {
                    map.getController().setZoom(16);
                    map.getController().setCenter(latLng);
                    map.invalidate();
                }
            }, 200);
        }

    }

    /**
     * Sets up the look and actions for the progress dialog while the GPS is searching.
     */
    public void returnLocation() {
        Intent i = new Intent();
        if (setClear || (readOnly && latLng == null)) {
            i.putExtra(FormEntryActivity.LOCATION_RESULT, "");
            setResult(RESULT_OK, i);

        } else if (isDragged || readOnly || locationFromIntent) {
            i.putExtra(
                    FormEntryActivity.LOCATION_RESULT,
                    latLng.getLatitude() + " " + latLng.getLongitude() + " "
                            + 0 + " " + 0);
            setResult(RESULT_OK, i);
        } else if (location != null) {
            i.putExtra(
                    FormEntryActivity.LOCATION_RESULT,
                    getResultString(location));
            setResult(RESULT_OK, i);
        } else {
            i.putExtra(FormEntryActivity.LOCATION_RESULT, "");
            setResult(RESULT_OK, i);
        }
        finish();
    }

    private String truncateFloat(float f) {
        return new DecimalFormat("#.##").format(f);
    }

    public String getResultString(Location location) {
        return String.format("%s %s %s %s", location.getLatitude(), location.getLongitude(), location.getAltitude(), location.getAccuracy());
    }

    @Override
    public void onLocationChanged(Location location) {

        this.location = location;
        if (setClear) {
            reloadLocationButton.setEnabled(true);
        }
        if (this.location != null) {
            int locationCountFoundLimit = 1;
            if (locationCountNum >= locationCountFoundLimit) {
                showLocationButton.setEnabled(true);
                if (!captureLocation & !setClear) {
                    latLng = new GeoPoint(this.location.getLatitude(), this.location.getLongitude());
                    map.getOverlays().add(marker);
                    marker.setPosition(latLng);
                    captureLocation = true;
                    reloadLocationButton.setEnabled(true);
                }
                if (!foundFirstLocation) {
                    // zoomToPoint();
                    showZoomDialog();
                    foundFirstLocation = true;
                }
                locationStatus.setText(
                        getString(R.string.location_provider_accuracy, GeoPointUtils.capitalizeGps(this.location.getProvider()),
                                truncateFloat(this.location.getAccuracy())));
            } else {
                // Prevent from forever increasing
                if (locationCountNum <= 100) {
                    locationCountNum++;
                }
            }


            //if (location.getLatitude() != marker.getPosition().getLatitude() & location
            // .getLongitude() != marker.getPosition().getLongitude()) {
            //reloadLocationButton.setEnabled(true);
            //}
            //
            //If location is accurate enough, stop updating position and make the marker
            // draggable
            //if (location.getAccuracy() <= mLocationAccuracy) {
            //stopGeolocating();
            //}

        } else {
            Timber.i("onLocationChanged(%d) null location", locationCount);
        }
    }

    @Override
    public void onMarkerDrag(Marker arg0) {

    }

    @Override
    public void onMarkerDragEnd(Marker marker) {
        latLng = marker.getPosition();
        isDragged = true;
        captureLocation = true;
        setClear = false;
        map.getController().animateTo(latLng);
        map.getController().setZoom(map.getZoomLevel());
    }

    @Override
    public void onMarkerDragStart(Marker arg0) {
        //stopGeolocating();
    }

    @Override
    public boolean singleTapConfirmedHelper(GeoPoint geoPoint) {
        return false;
    }

    @Override
    public boolean longPressHelper(GeoPoint geoPoint) {
        if (marker == null) {
            marker = new Marker(map);

        }
        showLocationButton.setEnabled(true);
        map.invalidate();
        marker.setPosition(geoPoint);
<<<<<<< HEAD
        marker.setIcon(ContextCompat.getDrawable(getApplicationContext(), R.drawable.ic_place_black));
=======
        marker.setIcon(ContextCompat.getDrawable(this, R.drawable.ic_place));
>>>>>>> 15d5c87c
        marker.setDraggable(true);
        latLng = geoPoint;
        isDragged = true;
        setClear = false;
        captureLocation = true;
        map.getOverlays().add(marker);
        return false;
    }

    public void showZoomDialog() {

        if (zoomDialog == null) {
            AlertDialog.Builder builder = new AlertDialog.Builder(this);
            builder.setTitle(getString(R.string.zoom_to_where));
            builder.setView(zoomDialogView)
                    .setNegativeButton(R.string.cancel, new DialogInterface.OnClickListener() {
                        public void onClick(DialogInterface dialog, int id) {
                            dialog.cancel();
                        }
                    })
                    .setOnCancelListener(new DialogInterface.OnCancelListener() {
                        @Override
                        public void onCancel(DialogInterface dialog) {
                            dialog.cancel();
                            zoomDialog.dismiss();
                        }
                    });
            zoomDialog = builder.create();
        }
        //If feature enable zoom to button else disable
        if (myLocationOverlay.getMyLocation() != null) {
            zoomLocationButton.setEnabled(true);
            zoomLocationButton.setBackgroundColor(Color.parseColor("#50cccccc"));
            zoomLocationButton.setTextColor(new ThemeUtils(this).getPrimaryTextColor());
        } else {
            zoomLocationButton.setEnabled(false);
            zoomLocationButton.setBackgroundColor(Color.parseColor("#50e2e2e2"));
            zoomLocationButton.setTextColor(Color.parseColor("#FF979797"));
        }

        if (latLng != null & !setClear) {
            zoomPointButton.setEnabled(true);
            zoomPointButton.setBackgroundColor(Color.parseColor("#50cccccc"));
            zoomPointButton.setTextColor(new ThemeUtils(this).getPrimaryTextColor());
        } else {
            zoomPointButton.setEnabled(false);
            zoomPointButton.setBackgroundColor(Color.parseColor("#50e2e2e2"));
            zoomPointButton.setTextColor(Color.parseColor("#FF979797"));
        }
        zoomDialog.show();
    }

    private void zoomToLocation() {
        if (myLocationOverlay.getMyLocation() != null) {
            final GeoPoint location = new GeoPoint(this.location.getLatitude(),
                    this.location.getLongitude());
            handler.postDelayed(new Runnable() {
                public void run() {
                    map.getController().setZoom(16);
                    map.getController().setCenter(location);
                    map.invalidate();
                }
            }, 200);
        }
    }

    private void showGPSDisabledAlertToUser() {
        AlertDialog.Builder alertDialogBuilder = new AlertDialog.Builder(this);
        alertDialogBuilder.setMessage(getString(R.string.gps_enable_message))
                .setCancelable(false)
                .setPositiveButton(getString(R.string.enable_gps),
                        new DialogInterface.OnClickListener() {
                            public void onClick(DialogInterface dialog, int id) {
                                startActivityForResult(
                                        new Intent(Settings.ACTION_LOCATION_SOURCE_SETTINGS), 0);
                            }
                        });
        alertDialogBuilder.setNegativeButton(getString(R.string.cancel),
                new DialogInterface.OnClickListener() {
                    public void onClick(DialogInterface dialog, int id) {
                        dialog.cancel();
                    }
                });
        AlertDialog alert = alertDialogBuilder.create();
        alert.show();
    }

    @Override
    public void destroy() {

    }

    @Override
    public void onClientStart() {
        upMyLocationOverlayLayers();
    }

    @Override
    public void onClientStartFailure() {
        showGPSDisabledAlertToUser();
    }

    @Override
    public void onClientStop() {

    }

    public AlertDialog getZoomDialog() {
        return zoomDialog;
    }

    /**
     * For testing purposes.
     *
     * @param helper The MapHelper to set.
     */
    public void setHelper(MapHelper helper) {
        this.helper = helper;
    }
}<|MERGE_RESOLUTION|>--- conflicted
+++ resolved
@@ -130,11 +130,7 @@
         }
 
         marker = new Marker(map);
-<<<<<<< HEAD
-        marker.setIcon(ContextCompat.getDrawable(getApplicationContext(), R.drawable.ic_place_black));
-=======
-        marker.setIcon(ContextCompat.getDrawable(this, R.drawable.ic_place));
->>>>>>> 15d5c87c
+        marker.setIcon(ContextCompat.getDrawable(this, R.drawable.ic_place_black));
         myLocationOverlay = new MyLocationNewOverlay(map);
 
         handler.postDelayed(new Runnable() {
@@ -490,11 +486,7 @@
         showLocationButton.setEnabled(true);
         map.invalidate();
         marker.setPosition(geoPoint);
-<<<<<<< HEAD
-        marker.setIcon(ContextCompat.getDrawable(getApplicationContext(), R.drawable.ic_place_black));
-=======
-        marker.setIcon(ContextCompat.getDrawable(this, R.drawable.ic_place));
->>>>>>> 15d5c87c
+        marker.setIcon(ContextCompat.getDrawable(this, R.drawable.ic_place_black));
         marker.setDraggable(true);
         latLng = geoPoint;
         isDragged = true;
