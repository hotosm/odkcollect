package org.odk.collect.android.injection.config;

import android.annotation.SuppressLint;
import android.app.Application;
import android.content.Context;
import android.content.SharedPreferences;
import android.telephony.SmsManager;
import android.telephony.TelephonyManager;
import android.webkit.MimeTypeMap;

import org.javarosa.core.reference.ReferenceManager;
import org.odk.collect.android.BuildConfig;
import org.odk.collect.android.analytics.Analytics;
import org.odk.collect.android.analytics.FirebaseAnalytics;
import org.odk.collect.android.backgroundwork.CollectBackgroundWorkManager;
import org.odk.collect.android.dao.FormsDao;
import org.odk.collect.android.dao.InstancesDao;
import org.odk.collect.android.events.RxEventBus;
import org.odk.collect.android.formentry.media.AudioHelperFactory;
import org.odk.collect.android.formentry.media.ScreenContextAudioHelperFactory;
import org.odk.collect.android.geo.MapProvider;
import org.odk.collect.android.jobs.CollectJobCreator;
import org.odk.collect.android.metadata.InstallIDProvider;
import org.odk.collect.android.metadata.SharedPreferencesInstallIDProvider;
import org.odk.collect.android.network.ConnectivityProvider;
import org.odk.collect.android.network.NetworkStateProvider;
import org.odk.collect.android.openrosa.CollectThenSystemContentTypeMapper;
import org.odk.collect.android.openrosa.OpenRosaAPIClient;
import org.odk.collect.android.openrosa.OpenRosaHttpInterface;
import org.odk.collect.android.openrosa.okhttp.OkHttpConnection;
import org.odk.collect.android.openrosa.okhttp.OkHttpOpenRosaServerClientProvider;
import org.odk.collect.android.preferences.AdminSharedPreferences;
import org.odk.collect.android.preferences.GeneralSharedPreferences;
import org.odk.collect.android.preferences.MetaSharedPreferencesProvider;
import org.odk.collect.android.preferences.qr.ObservableQRCodeGenerator;
import org.odk.collect.android.preferences.qr.QRCodeGenerator;
import org.odk.collect.android.storage.StoragePathProvider;
import org.odk.collect.android.storage.StorageStateProvider;
import org.odk.collect.android.storage.migration.StorageEraser;
import org.odk.collect.android.storage.migration.StorageMigrationRepository;
import org.odk.collect.android.storage.migration.StorageMigrator;
import org.odk.collect.android.tasks.sms.SmsSubmissionManager;
import org.odk.collect.android.tasks.sms.contracts.SmsSubmissionManagerContract;
import org.odk.collect.android.utilities.ActivityAvailability;
import org.odk.collect.android.utilities.AdminPasswordProvider;
import org.odk.collect.android.utilities.AndroidUserAgent;
import org.odk.collect.android.utilities.DeviceDetailsProvider;
import org.odk.collect.android.utilities.FormListDownloader;
import org.odk.collect.android.utilities.PermissionUtils;
import org.odk.collect.android.utilities.WebCredentialsUtils;
import org.odk.collect.android.version.VersionInformation;
import org.odk.collect.utilities.BackgroundWorkManager;
import org.odk.collect.utilities.UserAgentProvider;

import javax.inject.Singleton;

import dagger.Module;
import dagger.Provides;
import okhttp3.OkHttpClient;

import static org.odk.collect.android.preferences.GeneralKeys.KEY_INSTALL_ID;

/**
 * Add dependency providers here (annotated with @Provides)
 * for objects you need to inject
 */
@Module
@SuppressWarnings("PMD.CouplingBetweenObjects")
public class AppDependencyModule {

    @Provides
    SmsManager provideSmsManager() {
        return SmsManager.getDefault();
    }

    @Provides
    SmsSubmissionManagerContract provideSmsSubmissionManager(Application application) {
        return new SmsSubmissionManager(application);
    }

    @Provides
    Context context(Application application) {
        return application;
    }

    @Provides
    public InstancesDao provideInstancesDao() {
        return new InstancesDao();
    }

    @Provides
    public FormsDao provideFormsDao() {
        return new FormsDao();
    }

    @Provides
    @Singleton
    RxEventBus provideRxEventBus() {
        return new RxEventBus();
    }

    @Provides
    MimeTypeMap provideMimeTypeMap() {
        return MimeTypeMap.getSingleton();
    }

    @Provides
    @Singleton
    UserAgentProvider providesUserAgent() {
        return new AndroidUserAgent();
    }

    @Provides
    @Singleton
    OpenRosaHttpInterface provideHttpInterface(MimeTypeMap mimeTypeMap, UserAgentProvider userAgentProvider) {
        return new OkHttpConnection(
                new OkHttpOpenRosaServerClientProvider(new OkHttpClient()),
                new CollectThenSystemContentTypeMapper(mimeTypeMap),
                userAgentProvider.getUserAgent()
        );
    }

    @Provides
    public OpenRosaAPIClient provideCollectServerClient(OpenRosaHttpInterface httpInterface, WebCredentialsUtils webCredentialsUtils) {
        return new OpenRosaAPIClient(httpInterface, webCredentialsUtils);
    }

    @Provides
    WebCredentialsUtils provideWebCredentials() {
        return new WebCredentialsUtils();
    }

    @Provides
    FormListDownloader provideDownloadFormListDownloader(
            Application application,
            OpenRosaAPIClient openRosaAPIClient,
            WebCredentialsUtils webCredentialsUtils,
            FormsDao formsDao) {
        return new FormListDownloader(
                application,
                openRosaAPIClient,
                webCredentialsUtils,
                formsDao
        );
    }

    @Provides
    @Singleton
    public Analytics providesAnalytics(Application application, GeneralSharedPreferences generalSharedPreferences) {
        com.google.firebase.analytics.FirebaseAnalytics firebaseAnalyticsInstance = com.google.firebase.analytics.FirebaseAnalytics.getInstance(application);
        return new FirebaseAnalytics(firebaseAnalyticsInstance, generalSharedPreferences);
    }

    @Provides
    public PermissionUtils providesPermissionUtils() {
        return new PermissionUtils();
    }

    @Provides
    public ReferenceManager providesReferenceManager() {
        return ReferenceManager.instance();
    }

    @Provides
    public AudioHelperFactory providesAudioHelperFactory() {
        return new ScreenContextAudioHelperFactory();
    }

    @Provides
    public ActivityAvailability providesActivityAvailability(Context context) {
        return new ActivityAvailability(context);
    }

    @Provides
    @Singleton
    public StorageMigrationRepository providesStorageMigrationRepository() {
        return new StorageMigrationRepository();
    }

    @Provides
    StorageMigrator providesStorageMigrator(StoragePathProvider storagePathProvider, StorageStateProvider storageStateProvider, StorageMigrationRepository storageMigrationRepository, ReferenceManager referenceManager, BackgroundWorkManager backgroundWorkManager, Analytics analytics) {
        StorageEraser storageEraser = new StorageEraser(storagePathProvider);

        return new StorageMigrator(storagePathProvider, storageStateProvider, storageEraser, storageMigrationRepository, GeneralSharedPreferences.getInstance(), referenceManager, backgroundWorkManager, analytics);
    }

    @Provides
    InstallIDProvider providesInstallIDProvider(Context context) {
        SharedPreferences prefs = new MetaSharedPreferencesProvider(context).getMetaSharedPreferences();
        return new SharedPreferencesInstallIDProvider(prefs, KEY_INSTALL_ID);
    }

    @Provides
    public DeviceDetailsProvider providesDeviceDetailsProvider(Context context) {
        TelephonyManager telMgr = (TelephonyManager) context.getSystemService(Context.TELEPHONY_SERVICE);

        return new DeviceDetailsProvider() {

            @Override
            @SuppressLint({"MissingPermission", "HardwareIds"})
            public String getDeviceId() {
                return telMgr.getDeviceId();
            }

            @Override
            @SuppressLint({"MissingPermission", "HardwareIds"})
            public String getLine1Number() {
                return telMgr.getLine1Number();
            }

            @Override
            @SuppressLint({"MissingPermission", "HardwareIds"})
            public String getSubscriberId() {
                return telMgr.getSubscriberId();
            }

            @Override
            @SuppressLint({"MissingPermission", "HardwareIds"})
            public String getSimSerialNumber() {
                return telMgr.getSimSerialNumber();
            }
        };
    }

    @Provides
    @Singleton
    GeneralSharedPreferences providesGeneralSharedPreferences(Context context) {
        return new GeneralSharedPreferences(context);
    }

    @Provides
    @Singleton
    AdminSharedPreferences providesAdminSharedPreferences(Context context) {
        return new AdminSharedPreferences(context);
    }

    @Provides
    @Singleton
    public MapProvider providesMapProvider() {
        return new MapProvider();
    }

    @Provides
    public StorageStateProvider providesStorageStateProvider() {
        return new StorageStateProvider();
    }

    @Provides
    public StoragePathProvider providesStoragePathProvider() {
        return new StoragePathProvider();
    }

    @Provides
    public AdminPasswordProvider providesAdminPasswordProvider() {
        return new AdminPasswordProvider(AdminSharedPreferences.getInstance());
    }

    @Provides
    public CollectJobCreator providesCollectJobCreator() {
        return new CollectJobCreator();
    }

    @Provides
    public BackgroundWorkManager providesBackgroundWorkManager() {
        return new CollectBackgroundWorkManager();
    }

    @Provides
    public NetworkStateProvider providesConnectivityProvider() {
        return new ConnectivityProvider();
    }

    @Provides
<<<<<<< HEAD
    public QRCodeGenerator providesQRCodeGenerator() {
        return new ObservableQRCodeGenerator();
=======
    public VersionInformation providesVersionInformation() {
        return new VersionInformation(() -> BuildConfig.VERSION_NAME);
>>>>>>> cfc67acd
    }
}<|MERGE_RESOLUTION|>--- conflicted
+++ resolved
@@ -271,12 +271,12 @@
     }
 
     @Provides
-<<<<<<< HEAD
     public QRCodeGenerator providesQRCodeGenerator() {
         return new ObservableQRCodeGenerator();
-=======
+    }
+
+    @Provides
     public VersionInformation providesVersionInformation() {
         return new VersionInformation(() -> BuildConfig.VERSION_NAME);
->>>>>>> cfc67acd
     }
 }