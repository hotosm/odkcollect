/*
 * Copyright (C) 2009 University of Washington
 * 
 * Licensed under the Apache License, Version 2.0 (the "License"); you may not use this file except
 * in compliance with the License. You may obtain a copy of the License at
 * 
 * http://www.apache.org/licenses/LICENSE-2.0
 * 
 * Unless required by applicable law or agreed to in writing, software distributed under the License
 * is distributed on an "AS IS" BASIS, WITHOUT WARRANTIES OR CONDITIONS OF ANY KIND, either express
 * or implied. See the License for the specific language governing permissions and limitations under
 * the License.
 */

package org.odk.collect.android.activities;

import java.util.ArrayList;

import org.odk.collect.android.R;
import org.odk.collect.android.application.Collect;
import org.odk.collect.android.preferences.PreferencesActivity;
import org.odk.collect.android.provider.InstanceProviderAPI;
import org.odk.collect.android.provider.InstanceProviderAPI.InstanceColumns;

import android.app.AlertDialog;
import android.app.ListActivity;
import android.content.Context;
import android.content.DialogInterface;
import android.content.Intent;
import android.database.Cursor;
import android.net.ConnectivityManager;
import android.net.NetworkInfo;
import android.os.Bundle;
import android.view.Menu;
import android.view.MenuItem;
import android.view.View;
import android.view.View.OnClickListener;
import android.view.View.OnLongClickListener;
import android.widget.Button;
import android.widget.ListView;
import android.widget.SimpleCursorAdapter;
import android.widget.Toast;

/**
 * Responsible for displaying all the valid forms in the forms directory. Stores the path to
 * selected form for use by {@link MainMenuActivity}.
 * 
 * @author Carl Hartung (carlhartung@gmail.com)
 * @author Yaw Anokwa (yanokwa@gmail.com)
 */

public class InstanceUploaderList extends ListActivity implements OnLongClickListener {

    private static final String BUNDLE_SELECTED_ITEMS_KEY = "selected_items";
    private static final String BUNDLE_TOGGLED_KEY = "toggled";

    private static final int MENU_PREFERENCES = Menu.FIRST;
    private static final int MENU_SHOW_UNSENT = Menu.FIRST+1;
    private static final int INSTANCE_UPLOADER = 0;

    private Button mUploadButton;
    private Button mToggleButton;

    private boolean mShowUnsent = true;
    private SimpleCursorAdapter mInstances;
    private ArrayList<Long> mSelected = new ArrayList<Long>();
    private boolean mRestored = false;
    private boolean mToggled = false;

    public Cursor getUnsentCursor() {
        // get all complete or failed submission instances
        String selection = InstanceColumns.STATUS + "=? or " + InstanceColumns.STATUS + "=?";
        String selectionArgs[] = {
                InstanceProviderAPI.STATUS_COMPLETE, InstanceProviderAPI.STATUS_SUBMISSION_FAILED
        };
        String sortOrder = InstanceColumns.DISPLAY_NAME + " ASC";
        Cursor c = managedQuery(InstanceColumns.CONTENT_URI, null, selection, selectionArgs, sortOrder);
        return c;
    }

    public Cursor getAllCursor() {
        // get all complete or failed submission instances
        String selection = InstanceColumns.STATUS + "=? or " +
        				   InstanceColumns.STATUS + "=? or " +
        				   InstanceColumns.STATUS + "=?";
        String selectionArgs[] = {
                InstanceProviderAPI.STATUS_COMPLETE, InstanceProviderAPI.STATUS_SUBMISSION_FAILED,
                InstanceProviderAPI.STATUS_SUBMITTED
        };
        String sortOrder = InstanceColumns.DISPLAY_NAME + " ASC";
        Cursor c = managedQuery(InstanceColumns.CONTENT_URI, null, selection, selectionArgs, sortOrder);
        return c;
    }

    @Override
    public void onCreate(Bundle savedInstanceState) {
        super.onCreate(savedInstanceState);
        setContentView(R.layout.instance_uploader_list);

        // set up long click listener
        
        
        mUploadButton = (Button) findViewById(R.id.upload_button);
        mUploadButton.setOnClickListener(new OnClickListener() {

            @Override
            public void onClick(View arg0) {
                ConnectivityManager connectivityManager =
                    (ConnectivityManager) getSystemService(Context.CONNECTIVITY_SERVICE);
                NetworkInfo ni = connectivityManager.getActiveNetworkInfo();

                if (ni == null || !ni.isConnected()) {
                    Collect.getInstance().getActivityLogger().logAction(this, "uploadButton", "noConnection");

                    Toast.makeText(InstanceUploaderList.this, R.string.no_connection, Toast.LENGTH_SHORT).show();
                } else {
                    Collect.getInstance().getActivityLogger().logAction(this, "uploadButton", Integer.toString(mSelected.size()));

                    if (mSelected.size() > 0) {
                        // items selected
                        uploadSelectedFiles();
                        mToggled = false;
                        mSelected.clear();
                        InstanceUploaderList.this.getListView().clearChoices();
                        mUploadButton.setEnabled(false);
                    } else {
                        // no items selected
                        Toast.makeText(getApplicationContext(), getString(R.string.noselect_error),
                            Toast.LENGTH_SHORT).show();
                    }
                }
            }
        });

        mToggleButton = (Button) findViewById(R.id.toggle_button);
        mToggleButton.setLongClickable(true);
        mToggleButton.setOnClickListener(new OnClickListener() {
            @Override
            public void onClick(View v) {
                // toggle selections of items to all or none
                ListView ls = getListView();
                mToggled = !mToggled;
                
                Collect.getInstance().getActivityLogger().logAction(this, "toggleButton", Boolean.toString(mToggled));
                // remove all items from selected list
                mSelected.clear();
                for (int pos = 0; pos < ls.getCount(); pos++) {
                    ls.setItemChecked(pos, mToggled);
                    // add all items if mToggled sets to select all
                    if (mToggled)
                        mSelected.add(ls.getItemIdAtPosition(pos));
                }
                mUploadButton.setEnabled(!(mSelected.size() == 0));

            }
        });
        mToggleButton.setOnLongClickListener(this);

        Cursor c = mShowUnsent ? getUnsentCursor() : getAllCursor();

        String[] data = new String[] {
                InstanceColumns.DISPLAY_NAME, InstanceColumns.DISPLAY_SUBTEXT
        };
        int[] view = new int[] {
                R.id.text1, R.id.text2
        };

        // render total instance view
        mInstances = new SimpleCursorAdapter(this, R.layout.two_item_multiple_choice, c, data, view);

        setListAdapter(mInstances);
        getListView().setChoiceMode(ListView.CHOICE_MODE_MULTIPLE);
        getListView().setItemsCanFocus(false);
        mUploadButton.setEnabled(!(mSelected.size() == 0));

        // set title
        setTitle(getString(R.string.app_name) + " > " + getString(R.string.send_data));

        // if current activity is being reinitialized due to changing orientation restore all check
        // marks for ones selected
        if (mRestored) {
            ListView ls = getListView();
            for (long id : mSelected) {
                for (int pos = 0; pos < ls.getCount(); pos++) {
                    if (id == ls.getItemIdAtPosition(pos)) {
                        ls.setItemChecked(pos, true);
                        break;
                    }
                }

            }
            mRestored = false;
        }
    }
	
    @Override
    protected void onStart() {
    	super.onStart();
		Collect.getInstance().getActivityLogger().logOnStart(this); 
    }
    
    @Override
    protected void onStop() {
		Collect.getInstance().getActivityLogger().logOnStop(this); 
    	super.onStop();
    }


    private void uploadSelectedFiles() {
        // send list of _IDs.
        long[] instanceIDs = new long[mSelected.size()];
        for (int i = 0; i < mSelected.size(); i++) {
            instanceIDs[i] = mSelected.get(i);
        }

        Intent i = new Intent(this, InstanceUploaderActivity.class);
        i.putExtra(FormEntryActivity.KEY_INSTANCES, instanceIDs);
        startActivityForResult(i, INSTANCE_UPLOADER);
    }


    @Override
    public boolean onCreateOptionsMenu(Menu menu) {
        Collect.getInstance().getActivityLogger().logAction(this, "onCreateOptionsMenu", "show");
        super.onCreateOptionsMenu(menu);
        menu.add(0, MENU_PREFERENCES, 0, getString(R.string.general_preferences)).setIcon(
            android.R.drawable.ic_menu_preferences);
        menu.add(0, MENU_SHOW_UNSENT, 1, getString(R.string.change_view)).setIcon(
            android.R.drawable.ic_menu_preferences);
        return true;
    }


    @Override
    public boolean onMenuItemSelected(int featureId, MenuItem item) {
        switch (item.getItemId()) {
            case MENU_PREFERENCES:
                Collect.getInstance().getActivityLogger().logAction(this, "onMenuItemSelected", "MENU_PREFERENCES");
                createPreferencesMenu();
                return true;
            case MENU_SHOW_UNSENT:
        		showSentAndUnsentChoices();
            	return true;
        }
        return super.onMenuItemSelected(featureId, item);
    }


    private void createPreferencesMenu() {
        Intent i = new Intent(this, PreferencesActivity.class);
        startActivity(i);
    }


    @Override
    protected void onListItemClick(ListView l, View v, int position, long id) {
        super.onListItemClick(l, v, position, id);

        // get row id from db
        Cursor c = (Cursor) getListAdapter().getItem(position);
        long k = c.getLong(c.getColumnIndex(InstanceColumns._ID));

        Collect.getInstance().getActivityLogger().logAction(this, "onListItemClick", Long.toString(k));

        // add/remove from selected list
        if (mSelected.contains(k))
            mSelected.remove(k);
        else
            mSelected.add(k);

        mUploadButton.setEnabled(!(mSelected.size() == 0));

    }


    @Override
    protected void onRestoreInstanceState(Bundle savedInstanceState) {
        super.onRestoreInstanceState(savedInstanceState);
        long[] selectedArray = savedInstanceState.getLongArray(BUNDLE_SELECTED_ITEMS_KEY);
        for (int i = 0; i < selectedArray.length; i++)
            mSelected.add(selectedArray[i]);
        mToggled = savedInstanceState.getBoolean(BUNDLE_TOGGLED_KEY);
        mRestored = true;
        mUploadButton.setEnabled(selectedArray.length > 0);
    }


    @Override
    protected void onSaveInstanceState(Bundle outState) {
        super.onSaveInstanceState(outState);
        long[] selectedArray = new long[mSelected.size()];
        for (int i = 0; i < mSelected.size(); i++)
            selectedArray[i] = mSelected.get(i);
        outState.putLongArray(BUNDLE_SELECTED_ITEMS_KEY, selectedArray);
        outState.putBoolean(BUNDLE_TOGGLED_KEY, mToggled);
    }


    @Override
    protected void onActivityResult(int requestCode, int resultCode, Intent intent) {
        if (resultCode == RESULT_CANCELED) {
            return;
        }
        switch (requestCode) {
            // returns with a form path, start entry
            case INSTANCE_UPLOADER:
                if (intent.getBooleanExtra(FormEntryActivity.KEY_SUCCESS, false)) {
                    mSelected.clear();
                    getListView().clearChoices();
                    if (mInstances.isEmpty()) {
                        finish();
                    }
                }
                break;
            default:
                break;
        }
        super.onActivityResult(requestCode, resultCode, intent);
    }

    private void showUnsent() {
    	mShowUnsent = true;
    	Cursor c = mShowUnsent ? getUnsentCursor() : getAllCursor();
    	Cursor old = mInstances.getCursor();
    	try {
    		mInstances.changeCursor(c);
    	} finally {
	    	if ( old != null ) {
	    		old.close();
	    		this.stopManagingCursor(old);
	    	}
    	}
    	getListView().invalidate();
    }
    
    private void showAll() {
    	mShowUnsent = false;
    	Cursor c = mShowUnsent ? getUnsentCursor() : getAllCursor();
    	Cursor old = mInstances.getCursor();
    	try {
    		mInstances.changeCursor(c);
    	} finally {
	    	if ( old != null ) {
	    		old.close();
	    		this.stopManagingCursor(old);
	    	}
    	}
    	getListView().invalidate();
    }

	@Override
	public boolean onLongClick(View v) {
<<<<<<< HEAD
		return showSentAndUnsentChoices();
	}
	
	private boolean showSentAndUnsentChoices() {
	    /**
=======
        Collect.getInstance().getActivityLogger().logAction(this, "toggleButton.longClick", Boolean.toString(!mShowUnsent));

        /**
>>>>>>> 9e6ad9d1
	     * Create a dialog with options to save and exit, save, or quit without saving
	     */
	    String[] items = {
	                getString(R.string.show_unsent_forms), getString(R.string.show_sent_and_unsent_forms)
	    };

	    Collect.getInstance().getActivityLogger().logAction(this, "changeView", "show");

	    AlertDialog alertDialog = new AlertDialog.Builder(this)
                .setIcon(android.R.drawable.ic_dialog_info)
                .setTitle(getString(R.string.change_view))
                .setNeutralButton(getString(R.string.cancel),
	                        new DialogInterface.OnClickListener() {
	                            @Override
	                            public void onClick(DialogInterface dialog, int id) {
	                        	    Collect.getInstance().getActivityLogger().logAction(this, "changeView", "cancel");
	                                dialog.cancel();
	                            }
	                        })
	            .setItems(items, new DialogInterface.OnClickListener() {
	                        @Override
	                        public void onClick(DialogInterface dialog, int which) {
	                            switch (which) {

	                                case 0: // show unsent
		                        	    Collect.getInstance().getActivityLogger().logAction(this, "changeView", "showUnsent");
	                                	InstanceUploaderList.this.showUnsent();
	                                    break;

	                                case 1: // show all
		                        	    Collect.getInstance().getActivityLogger().logAction(this, "changeView", "showAll");
	                                	InstanceUploaderList.this.showAll();
	                                    break;

	                                case 2:// do nothing
	                                    break;
	                            }
	                        }
	                    })
	            .create();
	    alertDialog.show();
		return true;
	}

}<|MERGE_RESOLUTION|>--- conflicted
+++ resolved
@@ -239,7 +239,8 @@
                 createPreferencesMenu();
                 return true;
             case MENU_SHOW_UNSENT:
-        		showSentAndUnsentChoices();
+                Collect.getInstance().getActivityLogger().logAction(this, "onMenuItemSelected", "MENU_SHOW_UNSENT");
+      		showSentAndUnsentChoices();
             	return true;
         }
         return super.onMenuItemSelected(featureId, item);
@@ -350,17 +351,12 @@
 
 	@Override
 	public boolean onLongClick(View v) {
-<<<<<<< HEAD
-		return showSentAndUnsentChoices();
+            Collect.getInstance().getActivityLogger().logAction(this, "toggleButton.longClick", Boolean.toString(!mShowUnsent));
+            return showSentAndUnsentChoices();
 	}
 	
 	private boolean showSentAndUnsentChoices() {
-	    /**
-=======
-        Collect.getInstance().getActivityLogger().logAction(this, "toggleButton.longClick", Boolean.toString(!mShowUnsent));
-
         /**
->>>>>>> 9e6ad9d1
 	     * Create a dialog with options to save and exit, save, or quit without saving
 	     */
 	    String[] items = {
