/**************************************************************************************************
 GRADLE CONFIG
 *************************************************************************************************/

apply plugin: 'com.android.application'

com.android.ddmlib.DdmPreferences.setTimeOut(60000)

android {
    compileSdkVersion(22)
    buildToolsVersion("25.0.0")

    defaultConfig {
        applicationId("org.odk.collect.android")
        minSdkVersion(9)
        targetSdkVersion(9)
<<<<<<< HEAD
        versionCode(1063)
        versionName("1.4.12")
=======
        versionCode(1062)
        versionName("1.4.11")
        testInstrumentationRunner("android.support.test.runner.AndroidJUnitRunner")
>>>>>>> 9f383a44
    }

    buildTypes {
        release {
            minifyEnabled(true)
            proguardFiles getDefaultProguardFile('proguard-android.txt'), 'proguard-rules.txt'
        }
        debug {
            debuggable(true)
            // Allows AndroidTest JaCoCo reports to be generated
            testCoverageEnabled(true)
        }
    }

    packagingOptions {
        // Pick first occurrence of any files that cause conflicts, as defined
        // in common.gradle
        pickFirst 'META-INF/DEPENDENCIES'
        pickFirst 'META-INF/LICENSE'
        pickFirst 'META-INF/LICENSE.txt'
        pickFirst 'META-INF/NOTICE'
        pickFirst 'META-INF/NOTICE.txt'
        pickFirst 'META-INF/services/com.fasterxml.jackson.core.JsonFactory'
        pickFirst 'META-INF/services/com.fasterxml.jackson.core.ObjectCodec'
        pickFirst 'META-INF/services/javax.ws.rs.ext.MessageBodyReader'
        pickFirst 'META-INF/services/javax.ws.rs.ext.MessageBodyWriter'
    }

    compileOptions {
        sourceCompatibility JavaVersion.VERSION_1_7
        targetCompatibility JavaVersion.VERSION_1_7
    }
}

configurations.all {
    resolutionStrategy {
        cacheDynamicVersionsFor(0, 'seconds')
        cacheChangingModulesFor(0, 'seconds')
    }
    transitive = true
}

allprojects {
    tasks.withType(JavaCompile) {
        options.compilerArgs << "-Xlint:deprecation"
    }
}
dependencies {
    compile fileTree(dir: 'libs', include: '*.jar')
    compile 'com.google.android.gms:play-services:4.1.32'

    // Testing-only dependencies
    testCompile 'junit:junit:4.12'
    testCompile 'org.mockito:mockito-core:1.10.19'
    testCompile "org.robolectric:robolectric:3.1.2"
    androidTestCompile 'com.android.support:support-annotations:24.0.0'
    androidTestCompile 'com.android.support.test:runner:0.5'
    androidTestCompile 'com.android.support.test:rules:0.5'
}<|MERGE_RESOLUTION|>--- conflicted
+++ resolved
@@ -14,14 +14,9 @@
         applicationId("org.odk.collect.android")
         minSdkVersion(9)
         targetSdkVersion(9)
-<<<<<<< HEAD
         versionCode(1063)
         versionName("1.4.12")
-=======
-        versionCode(1062)
-        versionName("1.4.11")
         testInstrumentationRunner("android.support.test.runner.AndroidJUnitRunner")
->>>>>>> 9f383a44
     }
 
     buildTypes {
