--- conflicted
+++ resolved
@@ -89,14 +89,11 @@
             android:name=".activities.MainMenuActivity"
             android:configChanges="locale|orientation|screenSize"
             android:label="@string/app_name" />
-<<<<<<< HEAD
-=======
         <activity
             android:name=".activities.ScannerWithFlashlightActivity"
             android:screenOrientation="portrait"
             android:stateNotNeeded="true"
             android:windowSoftInputMode="stateAlwaysHidden" />
->>>>>>> b24f96f2
         <activity
             android:name=".activities.FormEntryActivity"
             android:configChanges="orientation"
