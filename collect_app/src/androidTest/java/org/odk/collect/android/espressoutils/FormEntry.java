package org.odk.collect.android.espressoutils;

import androidx.test.espresso.Espresso;
import androidx.test.espresso.matcher.PreferenceMatchers;
import androidx.test.rule.ActivityTestRule;
import org.odk.collect.android.R;
import org.odk.collect.android.support.ActivityHelpers;

import timber.log.Timber;

import static androidx.test.espresso.Espresso.onData;
import static androidx.test.espresso.Espresso.onView;
import static androidx.test.espresso.action.ViewActions.click;
import static androidx.test.espresso.action.ViewActions.replaceText;
import static androidx.test.espresso.action.ViewActions.swipeLeft;
import static androidx.test.espresso.action.ViewActions.swipeRight;
import static androidx.test.espresso.action.ViewActions.typeText;
import static androidx.test.espresso.assertion.ViewAssertions.doesNotExist;
import static androidx.test.espresso.assertion.ViewAssertions.matches;
import static androidx.test.espresso.matcher.RootMatchers.withDecorView;
import static androidx.test.espresso.matcher.ViewMatchers.isDisplayed;
import static androidx.test.espresso.matcher.ViewMatchers.withClassName;
import static androidx.test.espresso.matcher.ViewMatchers.withId;
import static androidx.test.espresso.matcher.ViewMatchers.withText;
import static androidx.test.platform.app.InstrumentationRegistry.getInstrumentation;
import static org.hamcrest.CoreMatchers.is;
import static org.hamcrest.CoreMatchers.not;
import static org.hamcrest.core.StringEndsWith.endsWith;
import static org.odk.collect.android.test.CustomMatchers.withIndex;

public final class FormEntry {

    private FormEntry() {
    }

    public static void clickOnText(String text) {
        onView(withText(text)).perform(click());
    }

    public static void checkIsStringDisplayed(int value) {
        onView(withText(getInstrumentation().getTargetContext().getString(value))).check(matches(isDisplayed()));
    }

    public static void checkIsIdDisplayed(int value) {
        onView(withId(value)).check(matches(isDisplayed()));
    }

    public static void clickOnId(int text) {
        onView(withId(text)).perform(click());
    }

    public static void clickOnString(int value) {
        onView(withText(getInstrumentation().getTargetContext().getString(value))).perform(click());
    }

    public static void checkIsTextDisplayed(String text) {
        onView(withText(text)).check(matches(isDisplayed()));
    }

    public static void checkIfTextDoesNotExist(String text) {
        onView(withText(text)).check(doesNotExist());
    }

    public static void putTextOnIndex(int index, String text) {
        onView(withIndex(withClassName(endsWith("Text")), index)).perform(replaceText(text));
    }

    public static void clickJumpStartButton() {
        onView(withId(R.id.jumpBeginningButton)).perform(click());
    }

    public static void clickJumpEndButton() {
        onView(withId(R.id.jumpEndButton)).perform(click());
    }

    public static void putText(String text) {
        onView(withClassName(endsWith("EditText"))).perform(replaceText(text));
    }

    public static void checkIsToastWithMessageDisplayes(String message, ActivityTestRule main) {
        onView(withText(message)).inRoot(withDecorView(not(is(main.getActivity().getWindow().getDecorView())))).check(matches(isDisplayed()));
    }

    public static void clickGoToIconInForm() {
        onView(withId(R.id.menu_goto)).perform(click());
    }

    public static void clickDeleteChildIcon() {
        onView(withId(R.id.menu_delete_child)).perform(click());
    }

    public static void checkIsToastWithStringDisplayes(int value, ActivityTestRule main) {
        onView(withText(getInstrumentation().getTargetContext().getString(value))).inRoot(withDecorView(not(is(main.getActivity().getWindow().getDecorView())))).check(matches(isDisplayed()));
    }

    public static void clickSaveAndExit() {
        onView(withId(R.id.save_exit_button)).perform(click());
    }

    public static void clickSignatureButton() {
        onView(withId(R.id.simple_button)).perform(click());
    }

    public static void showSpinnerMultipleDialog() {
        onView(withText(getInstrumentation().getTargetContext().getString(R.string.select_answer))).perform(click());
    }

    public static void checkIsDisplayedInTextClassAndSwipe(String message) {
        onView(withClassName(endsWith("EditText"))).check(matches(withText(message))).perform(swipeLeft());
    }

    public static void swipeToNextQuestion() {
        onView(withId(R.id.questionholder)).perform(swipeLeft());
    }

    public static void swipeToPrevoiusQuestion() {
        onView(withId(R.id.questionholder)).perform(swipeRight());
    }

    public static void clickIgnoreChanges() {
        onView(withText(getInstrumentation().getTargetContext().getString(R.string.do_not_save))).perform(click());
    }

    public static void clickOnAreaWithIndex(String text, Integer index) {
        onView(withIndex(withClassName(endsWith(text)), index)).perform(click());
    }

    public static void clickOnAreaWithKey(String text) {
        onData(PreferenceMatchers.withKey(text)).perform(click());
    }

    public static void focusOnTextAndTextInput(String text1, String text2) {
        onView(withText(text1)).perform(typeText(text2));
    }

    public static void clickOk() {
        onView(withId(android.R.id.button1)).perform(click());
    }

    public static void clickOptionsIcon() {
        Espresso.openActionBarOverflowOrOptionsMenu(ActivityHelpers.getActivity());
    }

    public static void clickGeneralSettings() {
        onView(withText(getInstrumentation().getTargetContext().getString(R.string.general_preferences))).perform(click());
    }

    public static void checkAreNavigationButtonsDisplayed() {
        onView(withId(R.id.form_forward_button)).check(matches(isDisplayed()));
        onView(withId(R.id.form_back_button)).check(matches(isDisplayed()));
    }

<<<<<<< HEAD
    public static void waitForRotationToEnd() {
        try {
            Thread.sleep(2000);
        } catch (InterruptedException e) {
            Timber.i(e);
        }
    }
=======
>>>>>>> af08a984
}<|MERGE_RESOLUTION|>--- conflicted
+++ resolved
@@ -150,7 +150,6 @@
         onView(withId(R.id.form_back_button)).check(matches(isDisplayed()));
     }
 
-<<<<<<< HEAD
     public static void waitForRotationToEnd() {
         try {
             Thread.sleep(2000);
@@ -158,6 +157,4 @@
             Timber.i(e);
         }
     }
-=======
->>>>>>> af08a984
 }