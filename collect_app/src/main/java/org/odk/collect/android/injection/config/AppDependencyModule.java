--- conflicted
+++ resolved
@@ -16,11 +16,8 @@
 import org.odk.collect.android.events.RxEventBus;
 import org.odk.collect.android.formentry.media.AudioHelperFactory;
 import org.odk.collect.android.formentry.media.ScreenContextAudioHelperFactory;
-<<<<<<< HEAD
 import org.odk.collect.android.geo.MapProvider;
-=======
 import org.odk.collect.android.jobs.CollectJobCreator;
->>>>>>> 784234fc
 import org.odk.collect.android.metadata.InstallIDProvider;
 import org.odk.collect.android.metadata.SharedPreferencesInstallIDProvider;
 import org.odk.collect.android.openrosa.CollectThenSystemContentTypeMapper;
@@ -242,11 +239,12 @@
     }
 
     @Provides
-<<<<<<< HEAD
     @Singleton
     public MapProvider providesMapProvider() {
         return new MapProvider();
-=======
+    }
+
+    @Provides
     public StorageStateProvider providesStorageStateProvider() {
         return new StorageStateProvider();
     }
@@ -264,6 +262,5 @@
     @Provides
     public CollectJobCreator providesCollectJobCreator() {
         return new CollectJobCreator();
->>>>>>> 784234fc
     }
 }