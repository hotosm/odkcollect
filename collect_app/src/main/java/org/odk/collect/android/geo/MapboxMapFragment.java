package org.odk.collect.android.geo;

import android.content.Context;
import android.graphics.Color;
import android.graphics.drawable.Drawable;
import android.location.Location;
import android.os.Bundle;
import android.os.Handler;
import android.view.Gravity;

import com.google.common.collect.ImmutableSet;
import com.mapbox.android.core.location.LocationEngine;
import com.mapbox.android.core.location.LocationEngineCallback;
import com.mapbox.android.core.location.LocationEngineProvider;
import com.mapbox.android.core.location.LocationEngineRequest;
import com.mapbox.android.core.location.LocationEngineResult;
import com.mapbox.mapboxsdk.camera.CameraUpdate;
import com.mapbox.mapboxsdk.camera.CameraUpdateFactory;
import com.mapbox.mapboxsdk.geometry.LatLng;
import com.mapbox.mapboxsdk.geometry.LatLngBounds;
import com.mapbox.mapboxsdk.location.LocationComponent;
import com.mapbox.mapboxsdk.location.LocationComponentActivationOptions;
import com.mapbox.mapboxsdk.location.LocationComponentOptions;
import com.mapbox.mapboxsdk.location.modes.CameraMode;
import com.mapbox.mapboxsdk.location.modes.RenderMode;
import com.mapbox.mapboxsdk.maps.MapboxMap;
import com.mapbox.mapboxsdk.maps.OnMapReadyCallback;
import com.mapbox.mapboxsdk.maps.Style;
import com.mapbox.mapboxsdk.plugins.annotation.Line;
import com.mapbox.mapboxsdk.plugins.annotation.LineManager;
import com.mapbox.mapboxsdk.plugins.annotation.LineOptions;
import com.mapbox.mapboxsdk.plugins.annotation.OnLineClickListener;
import com.mapbox.mapboxsdk.plugins.annotation.OnSymbolClickListener;
import com.mapbox.mapboxsdk.plugins.annotation.OnSymbolDragListener;
import com.mapbox.mapboxsdk.plugins.annotation.Symbol;
import com.mapbox.mapboxsdk.plugins.annotation.SymbolManager;
import com.mapbox.mapboxsdk.plugins.annotation.SymbolOptions;
import com.mapbox.mapboxsdk.style.layers.Layer;
import com.mapbox.mapboxsdk.style.layers.LineLayer;
import com.mapbox.mapboxsdk.style.layers.RasterLayer;
import com.mapbox.mapboxsdk.style.layers.TransitionOptions;
import com.mapbox.mapboxsdk.style.sources.RasterSource;
import com.mapbox.mapboxsdk.style.sources.Source;
import com.mapbox.mapboxsdk.style.sources.TileSet;
import com.mapbox.mapboxsdk.style.sources.VectorSource;
import com.mapbox.mapboxsdk.utils.ColorUtils;

import org.odk.collect.android.BuildConfig;
import org.odk.collect.android.R;
import org.odk.collect.android.geo.MbtilesFile.LayerType;
import org.odk.collect.android.geo.MbtilesFile.MbtilesException;

import java.io.File;
import java.io.IOException;
import java.util.ArrayList;
import java.util.HashMap;
import java.util.List;
import java.util.Map;
import java.util.Set;

import androidx.annotation.NonNull;
import androidx.annotation.Nullable;
import androidx.annotation.VisibleForTesting;
import androidx.core.content.ContextCompat;
import androidx.fragment.app.FragmentActivity;
import edu.umd.cs.findbugs.annotations.SuppressFBWarnings;
import timber.log.Timber;

import static com.mapbox.mapboxsdk.style.layers.PropertyFactory.lineColor;
import static com.mapbox.mapboxsdk.style.layers.PropertyFactory.lineOpacity;
import static com.mapbox.mapboxsdk.style.layers.PropertyFactory.lineWidth;

public class MapboxMapFragment extends org.odk.collect.android.geo.mapboxsdk.MapFragment
    implements MapFragment, OnMapReadyCallback,
    MapboxMap.OnMapClickListener, MapboxMap.OnMapLongClickListener,
    LocationEngineCallback<LocationEngineResult> {

    private static final long LOCATION_INTERVAL_MILLIS = 1000;
    private static final long LOCATION_MAX_WAIT_MILLIS = 5000;
    private static final LocationEngineRequest LOCATION_REQUEST =
        new LocationEngineRequest.Builder(LOCATION_INTERVAL_MILLIS)
            .setPriority(LocationEngineRequest.PRIORITY_HIGH_ACCURACY)
            .setMaxWaitTime(LOCATION_MAX_WAIT_MILLIS)
            .build();

    // Bundle keys understood by applyConfig().
    static final String KEY_STYLE_URL = "STYLE_URL";
    static final String KEY_REFERENCE_LAYER = "REFERENCE_LAYER";

    private MapboxMap map;
    private final List<ReadyListener> gpsLocationReadyListeners = new ArrayList<>();
    private PointListener gpsLocationListener;
    private PointListener clickListener;
    private PointListener longPressListener;
    private FeatureListener featureClickListener;
    private FeatureListener dragEndListener;

    private LocationComponent locationComponent;
    private boolean clientWantsLocationUpdates;
    private MapPoint lastLocationFix;

    private int nextFeatureId = 1;
    private final Map<Integer, MapFeature> features = new HashMap<>();
    private SymbolManager symbolManager;
    private LineManager lineManager;
    private boolean isDragging;
    private String styleUrl = Style.MAPBOX_STREETS;
    private File referenceLayerFile;
    private final List<Source> overlaySources = new ArrayList<>();
    private static String lastLocationProvider;

    private TileHttpServer tileServer;

    // During Robolectric tests, Google Play Services is unavailable; sadly, the
    // "map" field will be null and many operations will need to be stubbed out.
    @SuppressFBWarnings(value = "MS_SHOULD_BE_FINAL", justification = "This flag is exposed for Robolectric tests to set")
    @VisibleForTesting public static boolean testMode;

    @Override public void addTo(
        @NonNull FragmentActivity activity, int containerId,
        @Nullable ReadyListener readyListener, @Nullable ErrorListener errorListener) {
        Context context = getContext();
        if (MapboxUtils.initMapbox() == null) {
            MapProvider.getConfigurator().showUnavailableMessage(context);
            if (errorListener != null) {
                errorListener.onError();
            }
            return;
        }

        // Mapbox SDK only knows how to fetch tiles via HTTP.  If we want it to
        // display tiles from a local file, we have to serve them locally over HTTP.
        try {
            tileServer = new TileHttpServer();
            tileServer.start();
        } catch (IOException e) {
            Timber.e(e, "Could not start the TileHttpServer");
        }

        // If the containing activity is being re-created upon screen rotation,
        // the FragmentManager will have also re-created a copy of the previous
        // MapboxMapFragment.  We don't want these useless copies of old fragments
        // to linger, so the following line calls .replace() instead of .add().
        activity.getSupportFragmentManager()
            .beginTransaction().replace(containerId, this).commitNow();
        getMapAsync(map -> {
            this.map = map;  // signature of getMapAsync() ensures map is never null

            map.setStyle(getStyleBuilder(), style -> {
                map.getUiSettings().setCompassGravity(Gravity.TOP | Gravity.START);
                map.getUiSettings().setCompassMargins(36, 36, 36, 36);

                map.addOnMapClickListener(this);
                map.addOnMapLongClickListener(this);

                // MAPBOX ISSUE: Only the last-created manager gets draggable annotations.
                // https://github.com/mapbox/mapbox-plugins-android/issues/863
                // For symbols to be draggable, SymbolManager must be created last.
                lineManager = createLineManager();
                symbolManager = createSymbolManager();

                loadReferenceOverlay();
                initLocationComponent();

                map.moveCamera(CameraUpdateFactory.newLatLngZoom(
                    toLatLng(INITIAL_CENTER), INITIAL_ZOOM));

                // If the screen is rotated before the map is ready, this fragment
                // could already be detached, which makes it unsafe to use.  Only
                // call the ReadyListener if this fragment is still attached.
                if (readyListener != null && getActivity() != null) {
                    readyListener.onReady(this);
                }
            });

            // In Robolectric tests, getMapAsync() never gets around to calling its
            // callback; we have to invoke the ready listener directly.
            if (testMode && readyListener != null) {
                readyListener.onReady(this);
            }
        });
    }

    @Override public void onStart() {
        super.onStart();
        MapProvider.onMapFragmentStart(this);
        enableLocationUpdates(clientWantsLocationUpdates);
    }

    @Override public void onStop() {
        enableLocationUpdates(false);
        MapProvider.onMapFragmentStop(this);
        super.onStop();
    }

    @Override public void onDestroy() {
        if (tileServer != null) {
            tileServer.destroy();
        }
        super.onDestroy();
    }

    @Override public void applyConfig(Bundle config) {
        styleUrl = config.getString(KEY_STYLE_URL);
        String path = config.getString(KEY_REFERENCE_LAYER);
        referenceLayerFile = path != null ? new File(path) : null;
        if (map != null) {
            map.setStyle(getStyleBuilder(), style -> {
                loadReferenceOverlay();
            });
        }
    }

    @Override public @NonNull MapPoint getCenter() {
        if (map == null) {  // during Robolectric tests, map will be null
            return INITIAL_CENTER;
        }
        return fromLatLng(map.getCameraPosition().target);
    }

    @Override public double getZoom() {
        if (map == null) {  // during Robolectric tests, map will be null
            return INITIAL_ZOOM;
        }
        return map.getCameraPosition().zoom;
    }

    @Override public void setCenter(@Nullable MapPoint center, boolean animate) {
        if (map == null) {  // during Robolectric tests, map will be null
            return;
        }
        if (center != null) {
            moveOrAnimateCamera(CameraUpdateFactory.newLatLng(toLatLng(center)), animate);
        }
    }

    @Override public void zoomToPoint(@Nullable MapPoint center, boolean animate) {
        zoomToPoint(center, POINT_ZOOM, animate);
    }

    @Override public void zoomToPoint(@Nullable MapPoint center, double zoom, boolean animate) {
        if (map == null) {  // during Robolectric tests, map will be null
            return;
        }
        if (center != null) {
            moveOrAnimateCamera(
                CameraUpdateFactory.newLatLngZoom(toLatLng(center), (float) zoom), animate);
        }
    }

    @Override public void zoomToBoundingBox(Iterable<MapPoint> points, double scaleFactor, boolean animate) {
        if (map == null) {  // during Robolectric tests, map will be null
            return;
        }
        if (points != null) {
            int count = 0;
            LatLngBounds.Builder builder = new LatLngBounds.Builder();
            MapPoint lastPoint = null;
            for (MapPoint point : points) {
                lastPoint = point;
                builder.include(toLatLng(point));
                count++;
            }
            if (count == 1) {
                zoomToPoint(lastPoint, animate);
            } else if (count > 1) {
                final LatLngBounds bounds = expandBounds(builder.build(), 1 / scaleFactor);
                new Handler().postDelayed(() -> {
                    moveOrAnimateCamera(CameraUpdateFactory.newLatLngBounds(bounds, 0), animate);
                }, 100);
            }
        }
    }

    @Override public int addMarker(MapPoint point, boolean draggable) {
        int featureId = nextFeatureId++;
        features.put(featureId, new MarkerFeature(featureId, symbolManager, point, draggable));
        return featureId;
    }

    @Override public void setMarkerIcon(int featureId, int drawableId) {
        MapFeature feature = features.get(featureId);
        if (feature instanceof MarkerFeature) {
            ((MarkerFeature) feature).setIcon(drawableId);
        }
    }

    @Override public @Nullable MapPoint getMarkerPoint(int featureId) {
        MapFeature feature = features.get(featureId);
        return feature instanceof MarkerFeature ?
            ((MarkerFeature) feature).getPoint() : null;
    }

    @Override public @NonNull List<MapPoint> getPolyPoints(int featureId) {
        MapFeature feature = features.get(featureId);
        if (feature instanceof PolyFeature) {
            return ((PolyFeature) feature).getPoints();
        }
        return new ArrayList<>();
    }

    @Override public void setFeatureClickListener(@Nullable FeatureListener listener) {
        featureClickListener = listener;
    }

    @Override public void setDragEndListener(@Nullable FeatureListener listener) {
        dragEndListener = listener;
    }

    @Override public @Nullable String getLocationProvider() {
        return lastLocationProvider;
    }

    @Override public boolean onMapClick(@NonNull LatLng point) {
        // MAPBOX ISSUE: Dragging can also generate map click events, and the
        // Mapbox SDK seems to provide no way to prevent drag touches from being
        // passed through to the map and being interpreted as a map click.
        // Our workaround is to track drags in progress with the isDragging flag.
        if (clickListener != null && !isDragging) {
            clickListener.onPoint(fromLatLng(point));
        }

        // MAPBOX ISSUE: Unfortunately, onMapClick is called before onAnnotationClick,
        // which means that every click on a marker will also cause a click event on
        // the map.  Returning true will consume the event and prevent the marker's
        // onAnnotationClick from ever being called, so we have to return false.
        return false;
    }

    @Override public boolean onMapLongClick(@NonNull LatLng latLng) {
        // MAPBOX ISSUE: Dragging can also generate map long-click events, and the
        // Mapbox SDK seems to provide no way to prevent drag touches from being
        // passed through to the map and being interpreted as a map click.
        // Our workaround is to track drags in progress with the isDragging flag.
        if (longPressListener != null && !isDragging) {
            longPressListener.onPoint(fromLatLng(latLng));
        }
        return true;
    }

    @Override public int addDraggablePoly(@NonNull Iterable<MapPoint> points, boolean closedPolygon) {
        int featureId = nextFeatureId++;
        features.put(featureId, new PolyFeature(featureId, lineManager, symbolManager, points, closedPolygon));
        return featureId;
    }

    @Override public void appendPointToPoly(int featureId, @NonNull MapPoint point) {
        MapFeature feature = features.get(featureId);
        if (feature instanceof PolyFeature) {
            ((PolyFeature) feature).appendPoint(point);
        }
    }

    @Override public void removePolyLastPoint(int featureId) {
        MapFeature feature = features.get(featureId);
        if (feature instanceof PolyFeature) {
            ((PolyFeature) feature).removeLastPoint();
        }
    }

    @Override public void removeFeature(int featureId) {
        MapFeature feature = features.remove(featureId);
        if (feature != null) {
            feature.dispose();
        }
    }

    @Override public void clearFeatures() {
        if (map != null) {  // during Robolectric tests, map will be null
            for (MapFeature feature : features.values()) {
                feature.dispose();
            }
        }
        features.clear();
    }

    @Override public void setClickListener(@Nullable PointListener listener) {
        clickListener = listener;
    }

    @Override public void setLongPressListener(@Nullable PointListener listener) {
        longPressListener = listener;
    }

    @Override public void setGpsLocationListener(@Nullable PointListener listener) {
        gpsLocationListener = listener;
    }

    @Override public void setGpsLocationEnabled(boolean enable) {
        if (enable != clientWantsLocationUpdates) {
            clientWantsLocationUpdates = enable;
            enableLocationUpdates(clientWantsLocationUpdates);
        }
    }

    @Override public void runOnGpsLocationReady(@NonNull ReadyListener listener) {
        if (lastLocationFix != null) {
            listener.onReady(this);
        } else {
            gpsLocationReadyListeners.add(listener);
        }
    }

    @Override public @Nullable MapPoint getGpsLocation() {
        return lastLocationFix;
    }

    @Override public void onSuccess(LocationEngineResult result) {
        Location location = result.getLastLocation();
        lastLocationFix = fromLocation(location);
        lastLocationProvider = location != null ? location.getProvider() : null;
        Timber.i("Received LocationEngineResult: %s", lastLocationFix);
        if (locationComponent != null) {
            locationComponent.forceLocationUpdate(location);
        }
        for (ReadyListener listener : gpsLocationReadyListeners) {
            listener.onReady(this);
        }
        gpsLocationReadyListeners.clear();
        if (gpsLocationListener != null) {
            gpsLocationListener.onPoint(lastLocationFix);
        }
    }

    @Override public void onFailure(@NonNull Exception exception) { }

    private static @NonNull MapPoint fromLatLng(@NonNull LatLng latLng) {
        return new MapPoint(latLng.getLatitude(), latLng.getLongitude());
    }

    private static @Nullable MapPoint fromLocation(@Nullable Location location) {
        if (location == null) {
            return null;
        }
        return new MapPoint(location.getLatitude(), location.getLongitude(),
            location.getAltitude(), location.getAccuracy());
    }

    private static @NonNull MapPoint fromSymbol(@NonNull Symbol symbol, double alt, double sd) {
        LatLng position = symbol.getLatLng();
        return new MapPoint(position.getLatitude(), position.getLongitude(), alt, sd);
    }

    private static @NonNull LatLng toLatLng(@NonNull MapPoint point) {
        return new LatLng(point.lat, point.lon);
    }

    private Symbol createSymbol(SymbolManager symbolManager, MapPoint point, boolean draggable) {
        return symbolManager.create(new SymbolOptions()
            .withLatLng(toLatLng(point))
            .withIconImage(addIconImage(R.drawable.ic_map_point))
            .withIconSize(1f)
            .withZIndex(10)
            .withDraggable(draggable)
            .withTextOpacity(0f)
        );
    }

    private void moveOrAnimateCamera(CameraUpdate movement, boolean animate) {
        if (animate) {
            map.animateCamera(movement);
        } else {
            map.moveCamera(movement);
        }
    }

    private LatLngBounds expandBounds(LatLngBounds bounds, double factor) {
        double north = bounds.getNorthEast().getLatitude();
        double south = bounds.getSouthWest().getLatitude();
        double latCenter = (north + south) / 2;
        double latRadius = ((north - south) / 2) * factor;
        north = Math.min(90, latCenter + latRadius);
        south = Math.max(-90, latCenter - latRadius);

        double east = bounds.getNorthEast().getLongitude();
        double west = bounds.getSouthWest().getLongitude();
        while (east < west) {
            east += 360;
        }
        double lonCenter = (east + west) / 2;
        double lonRadius = Math.min(180 - 1e-6, ((east - west) / 2) * factor);
        east = lonCenter + lonRadius;
        west = lonCenter - lonRadius;

        return new LatLngBounds.Builder()
            .include(new LatLng(south, west))
            .include(new LatLng(north, east))
            .build();
    }

    private Style.Builder getStyleBuilder() {
        return getBasemapStyleBuilder().withTransition(new TransitionOptions(0, 0, false));
    }

    private Style.Builder getBasemapStyleBuilder() {
        if (BuildConfig.MAPBOX_ACCESS_TOKEN.isEmpty()) {
            // When the MAPBOX_ACCESS_TOKEN is missing, any attempt to load
            // map data from Mapbox will cause the Mapbox SDK to abort with an
            // uncatchable assertion failure, so we have to be careful to avoid
            // requesting any Mapbox-sourced layers!  Since we can't use the
            // Mapbox base map, we fall back to the OSM raster base map.
            TileSet tiles = new TileSet("2.2.0", "http://a.tile.openstreetmap.org/{z}/{x}/{y}.png");
            return new Style.Builder()
                .withSource(new RasterSource("[osm]", tiles, 256))
                .withLayer(new RasterLayer("[osm]", "[osm]"));
        }
        return new Style.Builder().fromUrl(styleUrl);
    }

    /**
     * Updates the map to reflect the value of referenceLayerFile.  Because this
     * involves adding things to the map's Style, call this only after the Style
     * is fully loaded, in setStyle()'s OnStyleLoaded callback.
     */
    private void loadReferenceOverlay() {
        if (referenceLayerFile != null) {
            addMbtiles(referenceLayerFile.getName(), referenceLayerFile);
        }
    }

    @SuppressWarnings("TimberExceptionLogging")
    private void addMbtiles(String id, File file) {
        MbtilesFile mbtiles;
        try {
            mbtiles = new MbtilesFile(file);
        } catch (MbtilesException e) {
            Timber.w(e.getMessage());
            return;
        }

        TileSet tileSet = createTileSet(mbtiles, tileServer.getUrlTemplate(id));
        tileServer.addSource(id, mbtiles);

        if (mbtiles.getLayerType() == LayerType.VECTOR) {
            addOverlaySource(new VectorSource(id, tileSet));
            List<MbtilesFile.VectorLayer> layers = mbtiles.getVectorLayers();
            for (MbtilesFile.VectorLayer layer : layers) {
                // Pick a colour that's a function of the filename and layer name.
                // The colour will appear essentially random; the only purpose here
                // is to try to assign different colours to different layers, such
                // that each individual layer appears in its own consistent colour.
                int hue = (((id + "." + layer.name).hashCode()) & 0x7fffffff) % 360;
                addOverlayLayer(new LineLayer(id + "/" + layer.name, id).withProperties(
                    lineColor(Color.HSVToColor(new float[] {hue, 0.7f, 1})),
                    lineWidth(1f),
                    lineOpacity(0.7f)
                ).withSourceLayer(layer.name));
            }
        }
        if (mbtiles.getLayerType() == LayerType.RASTER) {
            addOverlaySource(new RasterSource(id, tileSet));
            addOverlayLayer(new RasterLayer(id + ".raster", id));
        }
        Timber.i("Added %s as a %s layer at /%s", file, mbtiles.getLayerType(), id);
    }

    @SuppressWarnings("TimberExceptionLogging")
    private TileSet createTileSet(MbtilesFile mbtiles, String urlTemplate) {
        TileSet tileSet = new TileSet("2.2.0", urlTemplate);

        // Configure the TileSet using the metadata in the .mbtiles file.
        try {
            tileSet.setName(mbtiles.getMetadata("name"));
            try {
                tileSet.setMinZoom(Integer.parseInt(mbtiles.getMetadata("minzoom")));
                tileSet.setMaxZoom(Integer.parseInt(mbtiles.getMetadata("maxzoom")));
            } catch (NumberFormatException e) { /* ignore */ }

            String[] parts = mbtiles.getMetadata("center").split(",");
            if (parts.length == 3) {  // latitude, longitude, zoom
                try {
                    tileSet.setCenter(
                        Float.parseFloat(parts[0]), Float.parseFloat(parts[1]),
                        (float) Integer.parseInt(parts[2])
                    );
                } catch (NumberFormatException e) { /* ignore */ }
            }

            parts = mbtiles.getMetadata("bounds").split(",");
            if (parts.length == 4) {  // left, bottom, right, top
                try {
                    tileSet.setBounds(
                        Float.parseFloat(parts[0]), Float.parseFloat(parts[1]),
                        Float.parseFloat(parts[2]), Float.parseFloat(parts[3])
                    );
                } catch (NumberFormatException e) { /* ignore */ }
            }
        } catch (MbtilesException e) {
            Timber.w(e.getMessage());
        }

        return tileSet;
    }

<<<<<<< HEAD
    private void clearOverlays() {
        Style style = map.getStyle();
        for (Layer layer : overlayLayers) {
            style.removeLayer(layer);
        }
        overlayLayers.clear();
        // MAPBOX ISSUE: https://github.com/mapbox/mapbox-gl-native/issues/15182
        // Having removed the overlay layers, this would be the appropriate time
        // to remove their sources from the map as well.  However, removing the
        // overlay sources from the map can lead to a SEGV in libmapbox-gl.so.
        /*
        for (Source source : overlaySources) {
            style.removeSource(source);
        }
        overlaySources.clear();
        */
    }

=======
>>>>>>> 49494e3f
    private void addOverlayLayer(Layer layer) {
        // If there is a LocationComponent, it will have added some layers to the
        // style.  The SymbolManager and LineManager also add their own layers
        // where they place their symbols and lines.  We need to insert the new
        // overlay just under all these upper layers to keep it from covering up
        // the crosshairs, the point markers, and the traced lines.
        Set<String> upperLayerIds = ImmutableSet.of(
            SymbolManager.ID_GEOJSON_LAYER,
            LineManager.ID_GEOJSON_LAYER,

            // These are exactly the layer IDs defined in LocationComponentConstants,
            // but unfortunately we can't refer to them because it's package-private.
            "mapbox-location-shadow-layer",
            "mapbox-location-foreground-layer",
            "mapbox-location-background-layer",
            "mapbox-location-accuracy-layer",
            "mapbox-location-bearing-layer"
        );

        for (Layer l : map.getStyle().getLayers()) {
            if (upperLayerIds.contains(l.getId())) {
                // We've found the first (lowest) upper layer; insert just below it.
                map.getStyle().addLayerBelow(layer, l.getId());
                return;
            }
        }
        // No upper layers were found, so let's put the overlay on top.
        map.getStyle().addLayer(layer);
    }

    private void addOverlaySource(Source source) {
        map.getStyle().addSource(source);
        overlaySources.add(source);
    }

    /** Adds an image to the style unless it's already present, and returns its ID. */
    private String addIconImage(int drawableId) {
        String imageId = "icon-" + drawableId;
        map.getStyle(style -> {
            if (style.getImage(imageId) == null) {
                Drawable icon = ContextCompat.getDrawable(getContext(), drawableId);
                style.addImage(imageId, icon);
            }
        });
        return imageId;
    }

    private SymbolManager createSymbolManager() {
        SymbolManager symbolManager = new SymbolManager(getMapView(), map, map.getStyle());
        // Turning on allowOverlap and ignorePlacement causes the symbols to
        // always be shown (otherwise Mapbox hides them automatically when they
        // come too close to other symbols or labels on the map).
        symbolManager.setIconAllowOverlap(true);
        symbolManager.setIconIgnorePlacement(true);
        symbolManager.setIconPadding(0f);
        return symbolManager;
    }

    private LineManager createLineManager() {
        return new LineManager(getMapView(), map, map.getStyle());
    }

    private void initLocationComponent() {
        if (map == null || map.getStyle() == null) {  // map is null during Robolectric tests
            return;
        }

        LocationEngine engine = LocationEngineProvider.getBestLocationEngine(getContext());
        locationComponent = map.getLocationComponent();
        locationComponent.activateLocationComponent(
            LocationComponentActivationOptions.builder(getContext(), map.getStyle())
                .locationEngine(engine)
                .locationComponentOptions(
                    LocationComponentOptions.builder(getContext())
                        .foregroundDrawable(R.drawable.ic_crosshairs)
                        .backgroundDrawable(R.drawable.empty)
                        .enableStaleState(false)  // don't switch to other drawables
                        .elevation(0)  // remove the shadow
                        .build()
                )
                .build()
        );

        locationComponent.setCameraMode(CameraMode.NONE);
        locationComponent.setRenderMode(RenderMode.NORMAL);
        enableLocationUpdates(clientWantsLocationUpdates);
    }

    @SuppressWarnings({"MissingPermission"})  // permission checks for location services are handled in widgets
    private void enableLocationUpdates(boolean enable) {
        if (locationComponent != null) {
            LocationEngine engine = locationComponent.getLocationEngine();
            if (enable) {
                Timber.i("Requesting location updates from %s (to %s)", engine, this);
                engine.requestLocationUpdates(LOCATION_REQUEST, this, null);
                engine.getLastLocation(this);
            } else {
                Timber.i("Stopping location updates from %s (to %s)", engine, this);
                engine.removeLocationUpdates(this);
            }
            Timber.i("setLocationComponentEnabled to %s (for %s)", enable, locationComponent);
            locationComponent.setLocationComponentEnabled(enable);
        }
    }

    /**
     * A MapFeature is a physical feature on a map, such as a point, a road,
     * a building, a region, etc.  It is presented to the user as one editable
     * object, though its appearance may be constructed from multiple overlays
     * (e.g. geometric elements, handles for manipulation, etc.).
     */
    interface MapFeature {
        /** Removes the feature from the map, leaving it no longer usable. */
        void dispose();
    }

    /** A Symbol that can optionally be dragged by the user. */
    private class MarkerFeature implements MapFeature {
        private final int featureId;
        private final SymbolManager symbolManager;
        private final ClickListener clickListener = new ClickListener();
        private final DragListener dragListener = new DragListener();
        private MapPoint point;
        private Symbol symbol;

        MarkerFeature(int featureId, SymbolManager symbolManager, MapPoint point, boolean draggable) {
            this.featureId = featureId;
            this.symbolManager = symbolManager;
            this.point = point;
            this.symbol = createSymbol(symbolManager, point, draggable);
            symbolManager.addClickListener(clickListener);
            symbolManager.addDragListener(dragListener);
        }

        public void setIcon(int drawableId) {
            symbol.setIconImage(addIconImage(drawableId));
        }

        public MapPoint getPoint() {
            return point;
        }

        public void dispose() {
            symbolManager.removeClickListener(clickListener);
            symbolManager.removeDragListener(dragListener);
            symbolManager.delete(symbol);
            symbol = null;
        }

        class ClickListener implements OnSymbolClickListener {
            @Override public void onAnnotationClick(Symbol clickedSymbol) {
                if (clickedSymbol.getId() == symbol.getId() && featureClickListener != null) {
                    featureClickListener.onFeature(featureId);
                }
            }
        }

        class DragListener implements OnSymbolDragListener {
            @Override public void onAnnotationDragStarted(Symbol draggedSymbol) {
                isDragging = true;
            }

            @Override public void onAnnotationDrag(Symbol draggedSymbol) {
                isDragging = true;
                if (draggedSymbol.getId() == symbol.getId()) {
                    // When a symbol is manually dragged, the position is no longer
                    // obtained from a GPS reading, so the altitude and standard
                    // deviation fields are no longer meaningful; reset them to zero.
                    point = fromSymbol(symbol, 0, 0);
                }
            }

            @Override public void onAnnotationDragFinished(Symbol draggedSymbol) {
                onAnnotationDrag(draggedSymbol);
                if (draggedSymbol.getId() == symbol.getId() && dragEndListener != null) {
                    dragEndListener.onFeature(featureId);
                }
                isDragging = false;
            }
        }
    }

    /** A polyline or polygon that can be manipulated by dragging Symbols at its vertices. */
    private class PolyFeature implements MapFeature {
        public static final float STROKE_WIDTH = 5;

        private final int featureId;
        private final LineManager lineManager;
        private final SymbolManager symbolManager;
        private final SymbolClickListener symbolClickListener = new SymbolClickListener();
        private final LineClickListener lineClickListener = new LineClickListener();
        private final SymbolDragListener symbolDragListener = new SymbolDragListener();
        private final List<MapPoint> points = new ArrayList<>();
        private final List<Symbol> symbols = new ArrayList<>();
        private final boolean closedPolygon;
        private Line line;

        PolyFeature(int featureId, LineManager lineManager, SymbolManager symbolManager,
            Iterable<MapPoint> points, boolean closedPolygon) {
            this.featureId = featureId;
            this.lineManager = lineManager;
            this.symbolManager = symbolManager;
            this.closedPolygon = closedPolygon;
            for (MapPoint point : points) {
                this.points.add(point);
                this.symbols.add(createSymbol(symbolManager, point, true));
            }
            line = lineManager.create(new LineOptions()
                .withLineColor(ColorUtils.colorToRgbaString(getResources().getColor(R.color.mapLine)))
                .withLineWidth(STROKE_WIDTH)
                .withLatLngs(new ArrayList<>())
            );
            updateLine();
            symbolManager.addClickListener(symbolClickListener);
            symbolManager.addDragListener(symbolDragListener);
            lineManager.addClickListener(lineClickListener);
        }

        public List<MapPoint> getPoints() {
            return new ArrayList<>(points);
        }

        public void dispose() {
            symbolManager.removeClickListener(symbolClickListener);
            symbolManager.removeDragListener(symbolDragListener);
            lineManager.removeClickListener(lineClickListener);
            if (line != null) {
                lineManager.delete(line);
                line = null;
            }
            for (Symbol symbol : symbols) {
                symbolManager.delete(symbol);
            }
            symbols.clear();
        }

        public void appendPoint(MapPoint point) {
            if (map == null) {  // during Robolectric tests, map will be null
                return;
            }
            points.add(point);
            symbols.add(createSymbol(symbolManager, point, true));
            updateLine();
        }

        public void removeLastPoint() {
            int last = points.size() - 1;
            if (last >= 0) {
                symbolManager.delete(symbols.get(last));
                symbols.remove(last);
                points.remove(last);
                updateLine();
            }
        }

        private void updateLine() {
            List<LatLng> latLngs = new ArrayList<>();
            for (MapPoint point : points) {
                latLngs.add(toLatLng(point));
            }
            if (closedPolygon && !latLngs.isEmpty()) {
                latLngs.add(latLngs.get(0));
            }
            line.setLatLngs(latLngs);
            lineManager.update(line);
        }

        class SymbolClickListener implements OnSymbolClickListener {
            @Override public void onAnnotationClick(Symbol clickedSymbol) {
                for (Symbol symbol : symbols) {
                    if (clickedSymbol.getId() == symbol.getId()) {
                        featureClickListener.onFeature(featureId);
                        break;
                    }
                }
            }
        }

        class LineClickListener implements OnLineClickListener {
            @Override public void onAnnotationClick(Line clickedLine) {
                if (clickedLine.getId() == line.getId()) {
                    featureClickListener.onFeature(featureId);
                }
            }
        }

        class SymbolDragListener implements OnSymbolDragListener {
            @Override public void onAnnotationDragStarted(Symbol draggedSymbol) {
                isDragging = true;
            }

            @Override public void onAnnotationDrag(Symbol draggedSymbol) {
                isDragging = true;
                for (int i = 0; i < symbols.size(); i++) {
                    Symbol symbol = symbols.get(i);
                    if (draggedSymbol.getId() == symbol.getId()) {
                        // When a symbol is manually dragged, the position is no longer
                        // obtained from a GPS reading, so the altitude and standard
                        // deviation fields are no longer meaningful; reset them to zero.
                        points.set(i, fromSymbol(symbol, 0, 0));
                    }
                }
                updateLine();
            }

            @Override public void onAnnotationDragFinished(Symbol draggedSymbol) {
                onAnnotationDrag(draggedSymbol);
                isDragging = false;
                if (dragEndListener != null) {
                    for (Symbol symbol : symbols) {
                        if (draggedSymbol.getId() == symbol.getId()) {
                            dragEndListener.onFeature(featureId);
                            break;
                        }
                    }
                }
            }
        }
    }
}<|MERGE_RESOLUTION|>--- conflicted
+++ resolved
@@ -591,28 +591,7 @@
 
         return tileSet;
     }
-
-<<<<<<< HEAD
-    private void clearOverlays() {
-        Style style = map.getStyle();
-        for (Layer layer : overlayLayers) {
-            style.removeLayer(layer);
-        }
-        overlayLayers.clear();
-        // MAPBOX ISSUE: https://github.com/mapbox/mapbox-gl-native/issues/15182
-        // Having removed the overlay layers, this would be the appropriate time
-        // to remove their sources from the map as well.  However, removing the
-        // overlay sources from the map can lead to a SEGV in libmapbox-gl.so.
-        /*
-        for (Source source : overlaySources) {
-            style.removeSource(source);
-        }
-        overlaySources.clear();
-        */
-    }
-
-=======
->>>>>>> 49494e3f
+    
     private void addOverlayLayer(Layer layer) {
         // If there is a LocationComponent, it will have added some layers to the
         // style.  The SymbolManager and LineManager also add their own layers
