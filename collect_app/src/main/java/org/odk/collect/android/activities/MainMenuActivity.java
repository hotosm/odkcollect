--- conflicted
+++ resolved
@@ -262,55 +262,7 @@
         adminPreferences = this.getSharedPreferences(
                 AdminPreferencesActivity.ADMIN_PREFERENCES, 0);
 
-<<<<<<< HEAD
-        InstancesDao instancesDao = new InstancesDao();
-
-        // count for finalized instances
-        try {
-            finalizedCursor = instancesDao.getFinalizedInstancesCursor();
-        } catch (Exception e) {
-            createErrorDialog(e.getMessage(), EXIT);
-            return;
-        }
-
-        if (finalizedCursor != null) {
-            startManagingCursor(finalizedCursor);
-        }
-        completedCount = finalizedCursor != null ? finalizedCursor.getCount() : 0;
-        getContentResolver().registerContentObserver(InstanceColumns.CONTENT_URI, true,
-                contentObserver);
-        // finalizedCursor.registerContentObserver(contentObserver);
-
-        // count for saved instances
-        try {
-            savedCursor = instancesDao.getUnsentInstancesCursor();
-        } catch (Exception e) {
-            createErrorDialog(e.getMessage(), EXIT);
-            return;
-        }
-
-        if (savedCursor != null) {
-            startManagingCursor(savedCursor);
-        }
-        savedCount = savedCursor != null ? savedCursor.getCount() : 0;
-
-        //count for view sent form
-        try {
-            viewSentCursor = instancesDao.getSentInstancesCursor();
-        } catch (Exception e) {
-            createErrorDialog(e.getMessage(), EXIT);
-            return;
-        }
-        if (viewSentCursor != null) {
-            startManagingCursor(viewSentCursor);
-        }
-        viewSentCount = viewSentCursor != null ? viewSentCursor.getCount() : 0;
-
-        updateButtons();
         setupRemoteAnalytics();
-=======
-        setupGoogleAnalytics();
->>>>>>> 057b2095
     }
 
     private void initToolbar() {
