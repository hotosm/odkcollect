--- conflicted
+++ resolved
@@ -491,12 +491,12 @@
     }
 
     @Provides
-<<<<<<< HEAD
     public SoftKeyboardController provideSoftKeyboardController() {
         return new SoftKeyboardController();
-=======
+    }
+  
+    @Provides
     public JsonPreferencesGenerator providesJsonPreferencesGenerator() {
         return new JsonPreferencesGenerator();
->>>>>>> 1da6bdae
     }
 }