/*
 * Copyright (C) 2009 University of Washington
 *
 * Licensed under the Apache License, Version 2.0 (the "License"); you may not use this file except
 * in compliance with the License. You may obtain a copy of the License at
 *
 * http://www.apache.org/licenses/LICENSE-2.0
 *
 * Unless required by applicable law or agreed to in writing, software distributed under the License
 * is distributed on an "AS IS" BASIS, WITHOUT WARRANTIES OR CONDITIONS OF ANY KIND, either express
 * or implied. See the License for the specific language governing permissions and limitations under
 * the License.
 */

package org.odk.collect.android.activities;

import android.app.AlertDialog;
import android.arch.lifecycle.LiveData;
import android.content.BroadcastReceiver;
import android.content.Context;
import android.content.Intent;
import android.content.IntentFilter;
import android.database.Cursor;
import android.net.ConnectivityManager;
import android.net.NetworkInfo;
import android.os.AsyncTask;
import android.os.Build;
import android.os.Bundle;
import android.support.annotation.NonNull;
import android.support.v4.app.LoaderManager;
import android.support.v4.content.Loader;
import android.view.Menu;
import android.view.MenuItem;
import android.view.View;
import android.view.View.OnLongClickListener;
import android.widget.AdapterView;
import android.widget.Button;
import android.widget.ListView;

import com.google.android.gms.analytics.HitBuilders;

import org.odk.collect.android.R;
import org.odk.collect.android.adapters.InstanceUploaderAdapter;
import org.odk.collect.android.application.Collect;
import org.odk.collect.android.dao.InstancesDao;
import org.odk.collect.android.listeners.DiskSyncListener;
import org.odk.collect.android.listeners.PermissionListener;
import org.odk.collect.android.preferences.GeneralSharedPreferences;
import org.odk.collect.android.preferences.PreferencesActivity;
import org.odk.collect.android.preferences.Transport;
import org.odk.collect.android.tasks.InstanceSyncTask;
import org.odk.collect.android.tasks.sms.SmsNotificationReceiver;
import org.odk.collect.android.tasks.sms.SmsService;
import org.odk.collect.android.tasks.sms.contracts.SmsSubmissionManagerContract;
import org.odk.collect.android.tasks.sms.models.SmsSubmission;
import org.odk.collect.android.upload.AutoSendWorker;
import org.odk.collect.android.utilities.PermissionUtils;
import org.odk.collect.android.utilities.PlayServicesUtil;
import org.odk.collect.android.utilities.ToastUtils;

import java.util.List;

import javax.inject.Inject;

import androidx.work.State;
import androidx.work.WorkManager;
import androidx.work.WorkStatus;
import butterknife.BindView;
import butterknife.ButterKnife;
import butterknife.OnClick;
import timber.log.Timber;

import static org.odk.collect.android.preferences.GeneralKeys.KEY_PROTOCOL;
import static org.odk.collect.android.preferences.GeneralKeys.KEY_SUBMISSION_TRANSPORT_TYPE;
import static org.odk.collect.android.tasks.sms.SmsSender.SMS_INSTANCE_ID;
import static org.odk.collect.android.utilities.PermissionUtils.finishAllActivities;
<<<<<<< HEAD
import static org.odk.collect.android.utilities.PermissionUtils.requestReadPhoneStatePermission;
import static org.odk.collect.android.utilities.PermissionUtils.requestSendSMSAndReadPhoneStatePermissions;
import static org.odk.collect.android.utilities.PermissionUtils.requestSendSMSPermission;
import static org.odk.collect.android.utilities.PermissionUtils.requestStoragePermissions;
=======
>>>>>>> 11210173

/**
 * Responsible for displaying all the valid forms in the forms directory. Stores
 * the path to selected form for use by {@link MainMenuActivity}.
 *
 * @author Carl Hartung (carlhartung@gmail.com)
 * @author Yaw Anokwa (yanokwa@gmail.com)
 */

public class InstanceUploaderList extends InstanceListActivity implements
        OnLongClickListener, DiskSyncListener, AdapterView.OnItemClickListener, LoaderManager.LoaderCallbacks<Cursor> {
    private static final String SHOW_ALL_MODE = "showAllMode";
    private static final String INSTANCE_UPLOADER_LIST_SORTING_ORDER = "instanceUploaderListSortingOrder";

    private static final int INSTANCE_UPLOADER = 0;

    @BindView(R.id.upload_button)
    Button uploadButton;
    @BindView(R.id.sms_upload_button)
    Button smsUploadButton;
    @BindView(R.id.toggle_button)
    Button toggleSelsButton;

    private InstancesDao instancesDao;

    private InstanceSyncTask instanceSyncTask;

    private boolean showAllMode;

    // Default to true so the send button is disabled until the worker status is updated by the
    // observer
    private boolean autoSendOngoing = true;

    private final BroadcastReceiver smsForegroundReceiver = new BroadcastReceiver() {
        @Override
        public void onReceive(Context context, Intent intent) {
            //Stops the notification from being sent to others that are listening for this broadcast.
            abortBroadcast();

            //deletes submission since the app is in the foreground and the NotificationReceiver won't be triggered.
            if (intent.hasExtra(SMS_INSTANCE_ID)) {
                deleteIfSubmissionCompleted(intent.getStringExtra(SMS_INSTANCE_ID));
            }
        }
    };

    @Inject
    SmsService smsService;
    @Inject
    SmsSubmissionManagerContract smsSubmissionManager;

    @Override
    public void onCreate(Bundle savedInstanceState) {
        super.onCreate(savedInstanceState);
        Timber.i("onCreate");
        // set title
        setTitle(getString(R.string.send_data));
        setContentView(R.layout.instance_uploader_list);
        ButterKnife.bind(this);
        getComponent().inject(this);

        if (savedInstanceState != null) {
            showAllMode = savedInstanceState.getBoolean(SHOW_ALL_MODE);
        }

        new PermissionUtils(this).requestStoragePermissions(new PermissionListener() {
            @Override
            public void granted() {
                init();
            }

            @Override
            public void denied() {
                // The activity has to finish because ODK Collect cannot function without these permissions.
                finishAllActivities(InstanceUploaderList.this);
            }
        });
    }

    /**
     * Determines how an upload should be handled by checking the transport being used.
     * If the transport is set to SMS or Internet then either is used respectively else it's
     * "Both" so the button IDs drive the decision.
     *
     * @param button that triggers an upload
     */
    @OnClick({R.id.upload_button, R.id.sms_upload_button})
    public void onUploadButtonsClicked(Button button) {
        Transport transport = Transport.fromPreference(GeneralSharedPreferences.getInstance().get(KEY_SUBMISSION_TRANSPORT_TYPE));

        if (!transport.equals(Transport.Sms) && button.getId() == R.id.upload_button) {
            ConnectivityManager connectivityManager = (ConnectivityManager) getSystemService(
                    Context.CONNECTIVITY_SERVICE);
            NetworkInfo ni = connectivityManager.getActiveNetworkInfo();

            if (ni == null || !ni.isConnected()) {
                ToastUtils.showShortToast(R.string.no_connection);
                return;
            }

            if (autoSendOngoing) {
                ToastUtils.showShortToast(R.string.send_in_progress);
                return;
            }
        }

        int checkedItemCount = getCheckedCount();

        if (checkedItemCount > 0) {
            // items selected
            uploadSelectedFiles(button.getId());
            setAllToCheckedState(listView, false);
            toggleButtonLabel(findViewById(R.id.toggle_button), listView);
            uploadButton.setEnabled(false);
            smsUploadButton.setEnabled(false);
        } else {
            // no items selected
            ToastUtils.showLongToast(R.string.noselect_error);
        }
    }

    /**
     * Changes the default upload button text if "Both" transport is
     * enabled and sets SMS upload button visibility
     */
    private void setupUploadButtons() {
        Transport transport = Transport.fromPreference(GeneralSharedPreferences.getInstance().get(KEY_SUBMISSION_TRANSPORT_TYPE));
        if (transport.equals(Transport.Both)) {
            uploadButton.setText(R.string.send_selected_data_internet);
            smsUploadButton.setVisibility(View.VISIBLE);
        } else {
            smsUploadButton.setVisibility(View.GONE);
            uploadButton.setText(R.string.send_selected_data);
        }
    }

    private void init() {
        setupUploadButtons();
        instancesDao = new InstancesDao();

        toggleSelsButton.setLongClickable(true);
        toggleSelsButton.setOnClickListener(v -> {
            ListView lv = listView;
            boolean allChecked = toggleChecked(lv);
            toggleButtonLabel(toggleSelsButton, lv);
            uploadButton.setEnabled(allChecked);
            smsUploadButton.setEnabled(allChecked);
            if (allChecked) {
                for (int i = 0; i < lv.getCount(); i++) {
                    selectedInstances.add(lv.getItemIdAtPosition(i));
                }
            } else {
                selectedInstances.clear();
            }
        });
        toggleSelsButton.setOnLongClickListener(this);

        setupAdapter();

        listView.setChoiceMode(ListView.CHOICE_MODE_MULTIPLE);
        listView.setItemsCanFocus(false);
        listView.addOnLayoutChangeListener((v, left, top, right, bottom, oldLeft, oldTop, oldRight, oldBottom) -> {
            uploadButton.setEnabled(areCheckedItems());
            smsUploadButton.setEnabled(areCheckedItems());
        });

        instanceSyncTask = new InstanceSyncTask();
        instanceSyncTask.setDiskSyncListener(this);
        instanceSyncTask.execute();

        sortingOptions = new String[]{
                getString(R.string.sort_by_name_asc), getString(R.string.sort_by_name_desc),
                getString(R.string.sort_by_date_asc), getString(R.string.sort_by_date_desc)
        };

        getSupportLoaderManager().initLoader(LOADER_ID, null, this);

        // Start observer that sets autoSendOngoing field based on AutoSendWorker status
        updateAutoSendStatus();
    }

    /**
     * Updates whether an auto-send job is ongoing.
     */
    private void updateAutoSendStatus() {
        LiveData<List<WorkStatus>> statuses = WorkManager.getInstance().getStatusesForUniqueWorkLiveData(AutoSendWorker.class.getName());

        statuses.observe(this, workStatuses -> {
            if (workStatuses != null) {
                for (WorkStatus status : workStatuses) {
                    if (status.getState().equals(State.RUNNING)) {
                        autoSendOngoing = true;
                        return;
                    }
                }
                autoSendOngoing = false;
            }
        });
    }

    @Override
    protected void onResume() {
        if (instanceSyncTask != null) {
            instanceSyncTask.setDiskSyncListener(this);
            if (instanceSyncTask.getStatus() == AsyncTask.Status.FINISHED) {
                syncComplete(instanceSyncTask.getStatusMessage());
            }

        }
        super.onResume();

        IntentFilter filter = new IntentFilter(SmsNotificationReceiver.SMS_NOTIFICATION_ACTION);
        // The default priority is 0. Positive values will be before
        // the default, lower values will be after it.
        filter.setPriority(1);

        registerReceiver(smsForegroundReceiver, filter);
        setupUploadButtons();
    }

    @Override
    protected void onPause() {
        if (instanceSyncTask != null) {
            instanceSyncTask.setDiskSyncListener(null);
        }
        super.onPause();

        unregisterReceiver(smsForegroundReceiver);
    }

    @Override
    public void syncComplete(@NonNull String result) {
        Timber.i("Disk scan complete");
        hideProgressBarAndAllow();
        showSnackbar(result);
    }

    private void uploadSelectedFiles(int buttonId) {
        long[] instanceIds = listView.getCheckedItemIds();
        Transport transport = Transport.fromPreference(GeneralSharedPreferences.getInstance().get(KEY_SUBMISSION_TRANSPORT_TYPE));

        if (transport.equals(Transport.Sms) || buttonId == R.id.sms_upload_button) {
<<<<<<< HEAD
            // https://issuetracker.google.com/issues/66979952
            if (android.os.Build.VERSION.SDK_INT == Build.VERSION_CODES.O) {
                requestSendSMSAndReadPhoneStatePermissions(this, new PermissionListener() {
                    @Override
                    public void granted() {
                        smsService.submitForms(instanceIds);
                    }
=======
            new PermissionUtils(this).requestSendSMSPermission(new PermissionListener() {
                @Override
                public void granted() {
                    smsService.submitForms(instanceIds);
                }
>>>>>>> 11210173

                    @Override
                    public void denied() {
                    }
                });
            } else {
                requestSendSMSPermission(this, new PermissionListener() {
                    @Override
                    public void granted() {
                        smsService.submitForms(instanceIds);
                    }

                    @Override
                    public void denied() {
                    }
                });
            }
        } else {

            String server = (String) GeneralSharedPreferences.getInstance().get(KEY_PROTOCOL);

            if (server.equalsIgnoreCase(getString(R.string.protocol_google_sheets))) {
                // if it's Sheets, start the Sheets uploader
                // first make sure we have a google account selected

                if (PlayServicesUtil.isGooglePlayServicesAvailable(this)) {
                    Intent i = new Intent(this, GoogleSheetsUploaderActivity.class);
                    i.putExtra(FormEntryActivity.KEY_INSTANCES, instanceIds);
                    startActivityForResult(i, INSTANCE_UPLOADER);
                } else {
                    PlayServicesUtil.showGooglePlayServicesAvailabilityErrorDialog(this);
                }
            } else {
                // otherwise, do the normal aggregate/other thing.
                Intent i = new Intent(this, InstanceUploaderActivity.class);
                i.putExtra(FormEntryActivity.KEY_INSTANCES, instanceIds);
                // Not required but without this permission a Device ID attached to a request will be empty.
                new PermissionUtils(this).requestReadPhoneStatePermission(new PermissionListener() {
                    @Override
                    public void granted() {
                        startActivityForResult(i, INSTANCE_UPLOADER);
                    }

                    @Override
                    public void denied() {
                        startActivityForResult(i, INSTANCE_UPLOADER);
                    }
                }, false);
            }
        }
    }

    @Override
    public boolean onCreateOptionsMenu(Menu menu) {
        getMenuInflater().inflate(R.menu.instance_uploader_menu, menu);
        return super.onCreateOptionsMenu(menu);
    }

    @Override
    public boolean onOptionsItemSelected(MenuItem item) {
        switch (item.getItemId()) {
            case R.id.menu_preferences:
                createPreferencesMenu();
                return true;
            case R.id.menu_change_view:
                showSentAndUnsentChoices();
                return true;
        }
        return super.onOptionsItemSelected(item);
    }

    private void createPreferencesMenu() {
        Intent i = new Intent(this, PreferencesActivity.class);
        startActivity(i);
    }

    @Override
    public void onItemClick(AdapterView<?> parent, View view, int position, long rowId) {
        if (listView.isItemChecked(position)) {
            selectedInstances.add(listView.getItemIdAtPosition(position));
        } else {
            selectedInstances.remove(listView.getItemIdAtPosition(position));
        }

        uploadButton.setEnabled(areCheckedItems());
        smsUploadButton.setEnabled(areCheckedItems());
        Button toggleSelectionsButton = findViewById(R.id.toggle_button);
        toggleButtonLabel(toggleSelectionsButton, listView);
    }

    @Override
    protected void onSaveInstanceState(Bundle outState) {
        super.onSaveInstanceState(outState);
        outState.putBoolean(SHOW_ALL_MODE, showAllMode);
    }

    @Override
    protected void onActivityResult(int requestCode, int resultCode, Intent intent) {
        if (resultCode == RESULT_CANCELED) {
            selectedInstances.clear();
            return;
        }
        switch (requestCode) {
            // returns with a form path, start entry
            case INSTANCE_UPLOADER:
                if (intent.getBooleanExtra(FormEntryActivity.KEY_SUCCESS, false)) {
                    listView.clearChoices();
                    if (listAdapter.isEmpty()) {
                        finish();
                    }
                }
                break;
        }
        super.onActivityResult(requestCode, resultCode, intent);
    }

    private void setupAdapter() {
        listAdapter = new InstanceUploaderAdapter(this, null);
        listView.setAdapter(listAdapter);
        checkPreviouslyCheckedItems();
    }

    @Override
    protected String getSortingOrderKey() {
        return INSTANCE_UPLOADER_LIST_SORTING_ORDER;
    }

    @Override
    protected void updateAdapter() {
        getSupportLoaderManager().restartLoader(LOADER_ID, null, this);
    }

    @NonNull
    @Override
    public Loader<Cursor> onCreateLoader(int id, Bundle args) {
        showProgressBar();
        if (showAllMode) {
            return instancesDao.getCompletedUndeletedInstancesCursorLoader(getFilterText(), getSortingOrder());
        } else {
            return instancesDao.getFinalizedInstancesCursorLoader(getFilterText(), getSortingOrder());
        }
    }

    @Override
    public void onLoadFinished(@NonNull Loader<Cursor> loader, Cursor cursor) {
        hideProgressBarIfAllowed();
        listAdapter.changeCursor(cursor);
        checkPreviouslyCheckedItems();
        toggleButtonLabel(findViewById(R.id.toggle_button), listView);
    }

    @Override
    public void onLoaderReset(@NonNull Loader<Cursor> loader) {
        listAdapter.swapCursor(null);
    }

    @Override
    public boolean onLongClick(View v) {
        return showSentAndUnsentChoices();
    }

    /*
     * Create a dialog with options to save and exit, save, or quit without
     * saving
     */
    private boolean showSentAndUnsentChoices() {
        String[] items = {getString(R.string.show_unsent_forms),
                getString(R.string.show_sent_and_unsent_forms)};

        AlertDialog alertDialog = new AlertDialog.Builder(this)
                .setIcon(android.R.drawable.ic_dialog_info)
                .setTitle(getString(R.string.change_view))
                .setNeutralButton(getString(R.string.cancel), (dialog, id) -> {
                    dialog.cancel();
                })
                .setItems(items, (dialog, which) -> {
                    switch (which) {
                        case 0: // show unsent
                            showAllMode = false;
                            updateAdapter();
                            break;

                        case 1: // show all
                            showAllMode = true;
                            updateAdapter();
                            Collect.getInstance().getDefaultTracker()
                                    .send(new HitBuilders.EventBuilder()
                                            .setCategory("FilterSendForms")
                                            .setAction("SentAndUnsent")
                                            .build());
                            break;

                        case 2:// do nothing
                            break;
                    }
                }).create();
        alertDialog.show();
        return true;
    }

    @Override
    protected void onDestroy() {
        super.onDestroy();

        if (listAdapter != null) {
            ((InstanceUploaderAdapter) listAdapter).onDestroy();
        }
    }

    private void deleteIfSubmissionCompleted(String instanceId) {
        SmsSubmission model = smsSubmissionManager.getSubmissionModel(instanceId);
        if (model.isSubmissionComplete()) {
            smsSubmissionManager.forgetSubmission(model.getInstanceId());
        }
    }
}<|MERGE_RESOLUTION|>--- conflicted
+++ resolved
@@ -74,13 +74,6 @@
 import static org.odk.collect.android.preferences.GeneralKeys.KEY_SUBMISSION_TRANSPORT_TYPE;
 import static org.odk.collect.android.tasks.sms.SmsSender.SMS_INSTANCE_ID;
 import static org.odk.collect.android.utilities.PermissionUtils.finishAllActivities;
-<<<<<<< HEAD
-import static org.odk.collect.android.utilities.PermissionUtils.requestReadPhoneStatePermission;
-import static org.odk.collect.android.utilities.PermissionUtils.requestSendSMSAndReadPhoneStatePermissions;
-import static org.odk.collect.android.utilities.PermissionUtils.requestSendSMSPermission;
-import static org.odk.collect.android.utilities.PermissionUtils.requestStoragePermissions;
-=======
->>>>>>> 11210173
 
 /**
  * Responsible for displaying all the valid forms in the forms directory. Stores
@@ -323,28 +316,20 @@
         Transport transport = Transport.fromPreference(GeneralSharedPreferences.getInstance().get(KEY_SUBMISSION_TRANSPORT_TYPE));
 
         if (transport.equals(Transport.Sms) || buttonId == R.id.sms_upload_button) {
-<<<<<<< HEAD
             // https://issuetracker.google.com/issues/66979952
             if (android.os.Build.VERSION.SDK_INT == Build.VERSION_CODES.O) {
-                requestSendSMSAndReadPhoneStatePermissions(this, new PermissionListener() {
+                new PermissionUtils(this).requestSendSMSAndReadPhoneStatePermissions(this, new PermissionListener() {
                     @Override
                     public void granted() {
                         smsService.submitForms(instanceIds);
                     }
-=======
-            new PermissionUtils(this).requestSendSMSPermission(new PermissionListener() {
-                @Override
-                public void granted() {
-                    smsService.submitForms(instanceIds);
-                }
->>>>>>> 11210173
 
                     @Override
                     public void denied() {
                     }
                 });
             } else {
-                requestSendSMSPermission(this, new PermissionListener() {
+                new PermissionUtils(this).requestSendSMSPermission(this, new PermissionListener() {
                     @Override
                     public void granted() {
                         smsService.submitForms(instanceIds);
