--- conflicted
+++ resolved
@@ -30,64 +30,7 @@
  * @author mitchellsundt@gmail.com
  */
 public class DeleteInstancesTask extends AsyncTask<Long, Void, Integer> {
-<<<<<<< HEAD
-    private static final String t = "DeleteInstancesTask";
 
-    private ContentResolver cr;
-    private DeleteInstancesListener dl;
-
-    private int successCount = 0;
-
-    @Override
-    protected Integer doInBackground(Long... params) {
-        int deleted = 0;
-
-        if (params == null || cr == null || dl == null) {
-            return deleted;
-        }
-
-        // delete files from database and then from file system
-        for (int i = 0; i < params.length; i++) {
-            if (isCancelled()) {
-                break;
-            }
-            try {
-                Uri deleteForm =
-                        Uri.withAppendedPath(InstanceColumns.CONTENT_URI, params[i].toString());
-
-                int wasDeleted = cr.delete(deleteForm, null, null);
-                deleted += wasDeleted;
-
-                if (wasDeleted > 0) {
-                    Collect.getInstance().getActivityLogger().logAction(this, "delete",
-                            deleteForm.toString());
-                }
-            } catch (Exception ex) {
-                Log.e(t, "Exception during delete of: " + params[i].toString() + " exception: "
-                        + ex.toString());
-            }
-        }
-        successCount = deleted;
-        return deleted;
-    }
-
-    @Override
-    protected void onPostExecute(Integer result) {
-        cr = null;
-        if (dl != null) {
-            dl.deleteComplete(result);
-        }
-        super.onPostExecute(result);
-    }
-
-    @Override
-    protected void onCancelled() {
-        cr = null;
-        if (dl != null) {
-            dl.deleteComplete(successCount);
-        }
-    }
-=======
 	private static final String TAG = "DeleteInstancesTask";
 	
 	private ContentResolver contentResolver;
@@ -142,20 +85,14 @@
 			deleteInstancesListener.deleteComplete(successCount);
 		}
 	}
->>>>>>> fbf3d935
 
     public void setDeleteListener(DeleteInstancesListener listener) {
         deleteInstancesListener = listener;
     }
-<<<<<<< HEAD
 
-    public void setContentResolver(ContentResolver resolver) {
-        cr = resolver;
-=======
-    
+
     public void setContentResolver(ContentResolver resolver){
        	contentResolver = resolver;
->>>>>>> fbf3d935
     }
 
     public int getDeleteCount() {
