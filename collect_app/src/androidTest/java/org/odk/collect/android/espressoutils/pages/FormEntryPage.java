package org.odk.collect.android.espressoutils.pages;

import androidx.test.espresso.Espresso;
import androidx.test.rule.ActivityTestRule;

import org.odk.collect.android.R;
import org.odk.collect.android.support.ActivityHelpers;

import timber.log.Timber;

import static androidx.test.espresso.Espresso.onView;
import static androidx.test.espresso.action.ViewActions.click;
import static androidx.test.espresso.action.ViewActions.longClick;
import static androidx.test.espresso.action.ViewActions.replaceText;
import static androidx.test.espresso.action.ViewActions.swipeLeft;
import static androidx.test.espresso.action.ViewActions.swipeRight;
import static androidx.test.espresso.assertion.ViewAssertions.matches;
import static androidx.test.espresso.matcher.ViewMatchers.isDescendantOfA;
import static androidx.test.espresso.matcher.ViewMatchers.isDisplayed;
import static androidx.test.espresso.matcher.ViewMatchers.withClassName;
import static androidx.test.espresso.matcher.ViewMatchers.withId;
import static androidx.test.espresso.matcher.ViewMatchers.withText;
import static androidx.test.platform.app.InstrumentationRegistry.getInstrumentation;
import static org.hamcrest.Matchers.allOf;
import static org.hamcrest.core.StringEndsWith.endsWith;
import static org.odk.collect.android.test.CustomMatchers.withIndex;

public class FormEntryPage extends Page<FormEntryPage> {

    private final String formName;

    public FormEntryPage(String formName, ActivityTestRule rule) {
        super(rule);
        this.formName = formName;
    }

    @Override
    public FormEntryPage assertOnPage() {
        onView(allOf(withText(formName), isDescendantOfA(withId(R.id.toolbar)))).check(matches(isDisplayed()));
        return this;
    }

    public FormEntryPage clickOnGoToIconInForm() {
        onView(withId(R.id.menu_goto)).perform(click());
        return this;
    }

    public FormEntryPage clickJumpEndButton() {
        onView(withId(R.id.jumpEndButton)).perform(click());
        return this;
    }

    public MainMenuPage clickSaveAndExit() {
        onView(withId(R.id.save_exit_button)).perform(click());
        return new MainMenuPage(rule).assertOnPage();
    }

    public FormEntryPage clickSaveAndExitWithError() {
        onView(withId(R.id.save_exit_button)).perform(click());
        return this;
    }

    public FormEntryPage swipeToNextQuestion() {
        onView(withId(R.id.questionholder)).perform(swipeLeft());
        return this;
    }

    public FormEntryPage swipeToNextQuestion(int repetitions) {
        for (int i = 0; i < repetitions; i++) {
            swipeToNextQuestion();
        }
        return this;
    }

    public ErrorDialog swipeToNextQuestionWithError() {
        onView(withId(R.id.questionholder)).perform(swipeLeft());
        return new ErrorDialog(rule);
    }

    public FormEntryPage clickOptionsIcon() {
        Espresso.openActionBarOverflowOrOptionsMenu(ActivityHelpers.getActivity());
        return this;
    }

    public FormEntryPage clickOnLaunchButton() {
        onView(withText(getTranslatedString(R.string.launch_app))).perform(click());
        return this;
    }

    public GeneralSettingsPage clickGeneralSettings() {
        onView(withText(getTranslatedString(R.string.general_preferences))).perform(click());
        return new GeneralSettingsPage(rule).assertOnPage();
    }

    public FormEntryPage checkAreNavigationButtonsDisplayed() {
        onView(withId(R.id.form_forward_button)).check(matches(isDisplayed()));
        onView(withId(R.id.form_back_button)).check(matches(isDisplayed()));
        return this;
    }

    public FormEntryPage swipeToPreviousQuestion() {
        onView(withId(R.id.questionholder)).perform(swipeRight());
        return this;
    }

    public FormEntryPage clickGoToIconInForm() {
        onView(withId(R.id.menu_goto)).perform(click());
        return this;
    }

    public FormEntryPage swipeOnText(String text) {
        onView(withClassName(endsWith("EditText"))).check(matches(withText(text))).perform(swipeLeft());
        return this;
    }

    public FormEntryPage clickSignatureButton() {
        onView(withId(R.id.simple_button)).perform(click());
        return this;
    }

    public FormEntryPage waitForRotationToEnd() {
        try {
            Thread.sleep(2000);
        } catch (InterruptedException e) {
            Timber.i(e);
        }
        return this;
    }

    public FormEntryPage clickIgnoreChanges() {
        onView(withText(getInstrumentation().getTargetContext().getString(R.string.do_not_save))).perform(click());
        return this;
    }

    public FormEntryPage simplePressBack() {
        Espresso.pressBack();
        return this;
    }

    public FormEntryPage putTextOnIndex(int index, String text) {
        onView(withIndex(withClassName(endsWith("Text")), index)).perform(replaceText(text));
        return this;
    }

    public FormEntryPage clickSaveAndExitWhenValidationErrorIsExpected() {
        onView(withId(R.id.save_exit_button)).perform(click());
        return this;
    }

<<<<<<< HEAD
    public FormEntryPage clickForwardButton() {
        onView(withText(getTranslatedString(R.string.form_forward))).perform(click());
        return this;
    }

    public FormEntryPage clickBackwardButton() {
        onView(withText(getTranslatedString(R.string.form_backward))).perform(click());
        return this;
    }

    public FormEntryPage clickOnDoNotAddGroup() {
        clickOnString(R.string.add_repeat_no);
=======
    public FormEntryPage deleteGroup(String questionText) {
        onView(withText(questionText)).perform(longClick());
        onView(withText(R.string.delete_repeat)).perform(click());
        onView(withText(R.string.discard_group)).perform(click());
        return this;
    }

    public FormEntryPage deleteGroup() {
        onView(withId(R.id.menu_delete_child)).perform(click());
        onView(withText(R.string.delete_repeat)).perform(click());
        return this;
    }

    public FormEntryPage clickGoUpIcon() {
        onView(withId(R.id.menu_go_up)).perform(click());
        return this;
    }

    public FormEntryPage showSpinnerMultipleDialog() {
        onView(withText(getInstrumentation().getTargetContext().getString(R.string.select_answer))).perform(click());
        return this;
    }

    public FormEntryPage clickJumpStartButton() {
        onView(withId(R.id.jumpBeginningButton)).perform(click());
>>>>>>> 86d3500d
        return this;
    }
}<|MERGE_RESOLUTION|>--- conflicted
+++ resolved
@@ -147,20 +147,6 @@
         return this;
     }
 
-<<<<<<< HEAD
-    public FormEntryPage clickForwardButton() {
-        onView(withText(getTranslatedString(R.string.form_forward))).perform(click());
-        return this;
-    }
-
-    public FormEntryPage clickBackwardButton() {
-        onView(withText(getTranslatedString(R.string.form_backward))).perform(click());
-        return this;
-    }
-
-    public FormEntryPage clickOnDoNotAddGroup() {
-        clickOnString(R.string.add_repeat_no);
-=======
     public FormEntryPage deleteGroup(String questionText) {
         onView(withText(questionText)).perform(longClick());
         onView(withText(R.string.delete_repeat)).perform(click());
@@ -186,7 +172,21 @@
 
     public FormEntryPage clickJumpStartButton() {
         onView(withId(R.id.jumpBeginningButton)).perform(click());
->>>>>>> 86d3500d
+        return this;
+    }
+
+    public FormEntryPage clickForwardButton() {
+        onView(withText(getTranslatedString(R.string.form_forward))).perform(click());
+        return this;
+    }
+
+    public FormEntryPage clickBackwardButton() {
+        onView(withText(getTranslatedString(R.string.form_backward))).perform(click());
+        return this;
+    }
+
+    public FormEntryPage clickOnDoNotAddGroup() {
+        clickOnString(R.string.add_repeat_no);
         return this;
     }
 }